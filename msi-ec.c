// SPDX-License-Identifier: GPL-2.0-or-later

/*
 * msi-ec.c - Embedded Controller driver for MSI laptops.
 *
 * This driver registers a platform driver at /sys/devices/platform/msi-ec
 * The list of supported attributes is available in the docs/sysfs-platform-msi-ec file
 *
 * In addition to these platform device attributes the driver
 * registers itself in the Linux power_supply subsystem and is
 * available to userspace under /sys/class/power_supply/<power_supply>:
 *
 *   charge_control_start_threshold
 *   charge_control_end_threshold
 *
 * This driver also registers available led class devices for
 * mute, micmute and keyboard_backlight leds
 *
 * This driver might not work on other laptops produced by MSI. Also, and until
 * future enhancements, no DMI data are used to identify your compatibility
 *
 */

#define pr_fmt(fmt) KBUILD_MODNAME ": " fmt

#include "ec_memory_configuration.h"

#include <acpi/battery.h>
#include <linux/acpi.h>
#include <linux/init.h>
#include <linux/kernel.h>
#include <linux/module.h>
#include <linux/moduleparam.h>
#include <linux/platform_device.h>
#include <linux/proc_fs.h>
#include <linux/seq_file.h>
#include <linux/string.h>
#include <linux/slab.h>
#include <linux/version.h>
#include <linux/rtc.h>
#include <linux/string_choices.h>

static DEFINE_MUTEX(ec_set_by_mask_mutex);
static DEFINE_MUTEX(ec_unset_by_mask_mutex);
static DEFINE_MUTEX(ec_set_bit_mutex);

#define SM_ECO_NAME		"eco"
#define SM_COMFORT_NAME		"comfort"
#define SM_SPORT_NAME		"sport"
#define SM_TURBO_NAME		"turbo"

#define FM_AUTO_NAME		"auto"
#define FM_SILENT_NAME		"silent"
#define FM_BASIC_NAME		"basic"
#define FM_ADVANCED_NAME	"advanced"

static const char *ALLOWED_FW_0[] __initconst = {
	"14C1EMS1.012", // Prestige 14 A10SC
	"14C1EMS1.101",
	"14C1EMS1.102",
	"16S3EMS1.103", // Prestige 15 A10SC
	NULL
};

static struct msi_ec_conf CONF0 __initdata = {
	.allowed_fw = ALLOWED_FW_0, // WMI1 based
	.charge_control_address = 0xef,
	.webcam = {
		.address       = 0x2e,
		.block_address = 0x2f,
		.bit           = 1,
	},
	.fn_win_swap = {
		.address = 0xbf,
		.bit     = 4,
		.invert  = false,
	},
	.cooler_boost = {
		.address = 0x98,
		.bit     = 7,
	},
	.shift_mode = {
		.address = 0xf2,
		.modes = {
			{ SM_ECO_NAME,     0xc2 },
			{ SM_COMFORT_NAME, 0xc1 },
			{ SM_SPORT_NAME,   0xc0 },
			MSI_EC_MODE_NULL
		},
	},
	.super_battery = {
		.address = MSI_EC_ADDR_UNKNOWN, // 0xd5 needs testing
	},
	.fan_mode = {
		.address = 0xf4,
		.modes = {
			{ FM_AUTO_NAME,     0x0d },
			{ FM_SILENT_NAME,   0x1d },
			{ FM_BASIC_NAME,    0x4d },
			{ FM_ADVANCED_NAME, 0x8d },
			MSI_EC_MODE_NULL
		},
	},
	.cpu = {
		.rt_temp_address      = 0x68,
		.rt_fan_speed_address = 0x71,
	},
	.gpu = {
		.rt_temp_address      = 0x80,
		.rt_fan_speed_address = 0x89,
	},
	.leds = {
		.micmute_led_address = 0x2b,
		.mute_led_address    = 0x2c,
		.bit                 = 2,
	},
	.kbd_bl = {
		.bl_mode_address  = 0x2c,
		.bl_modes         = { 0x00, 0x08 },
		.max_mode         = 1,
		.bl_state_address = 0xf3,
		.state_base_value = 0x80,
		.max_state        = 3,
	},
};

static const char *ALLOWED_FW_1[] __initconst = {
	"17F2EMS1.103", // GF75 Thin 9SC
	"17F2EMS1.104",
	"17F2EMS1.106",
	"17F2EMS1.107",
	"17F3EMS2.103", // GF75 Thin 10SER
	"17F4EMS2.100", // GF75 Thin 9SCSR
	NULL
};

static struct msi_ec_conf CONF1 __initdata = {
	.allowed_fw = ALLOWED_FW_1, // WMI1 based
	.charge_control_address = 0xef,
	.webcam = {
		.address       = 0x2e,
		.block_address = 0x2f,
		.bit           = 1,
	},
	.fn_win_swap = {
		.address = 0xbf,
		.bit     = 4,
		.invert  = false,
	},
	.cooler_boost = {
		.address = 0x98,
		.bit     = 7,
	},
	.shift_mode = {
		.address = 0xf2,
		.modes = {
			{ SM_ECO_NAME,     0xc2 },
			{ SM_COMFORT_NAME, 0xc1 },
			{ SM_SPORT_NAME,   0xc0 },
			{ SM_TURBO_NAME,   0xc4 },
			MSI_EC_MODE_NULL
		},
	},
	.super_battery = {
		.address = MSI_EC_ADDR_UNKNOWN,
	},
	.fan_mode = {
		.address = 0xf4,
		.modes = {
			{ FM_AUTO_NAME,     0x0d },
			{ FM_BASIC_NAME,    0x4d },
			{ FM_ADVANCED_NAME, 0x8d },
			MSI_EC_MODE_NULL
		},
	},
	.cpu = {
		.rt_temp_address      = 0x68,
		.rt_fan_speed_address = 0x71,
	},
	.gpu = {
		.rt_temp_address      = 0x80,
		.rt_fan_speed_address = 0x89,
	},
	.leds = {
		.micmute_led_address = 0x2b,
		.mute_led_address    = 0x2c,
		.bit                 = 2,
	},
	.kbd_bl = {
		.bl_mode_address  = 0x2c,
		.bl_modes         = { 0x00, 0x08 },
		.max_mode         = 1,
		.bl_state_address = 0xf3,
		.state_base_value = 0x80,
		.max_state        = 3,
	},
};

static const char *ALLOWED_FW_2[] __initconst = {
	"1552EMS1.115", // Modern 15 A11M
	"1552EMS1.118",
	"1552EMS1.119",
	"1552EMS1.120",
	NULL
};

static struct msi_ec_conf CONF2 __initdata = {
	.allowed_fw = ALLOWED_FW_2, // WMI2 based
	.charge_control_address = 0xd7,
	.webcam = {
		.address       = 0x2e,
		.block_address = 0x2f,
		.bit           = 1,
	},
	.fn_win_swap = {
		.address = 0xe8,
		.bit     = 4,
		.invert  = false,
	},
	.cooler_boost = {
		.address = 0x98,
		.bit     = 7,
	},
	.shift_mode = {
		.address = 0xD2, // because WMI2 device
		.modes = {
			{ SM_ECO_NAME,     0xc2 },
			{ SM_COMFORT_NAME, 0xc1 },
			{ SM_SPORT_NAME,   0xc0 },
			MSI_EC_MODE_NULL
		},
	},
	.super_battery = {
		.address = 0xeb,
		.mask    = 0x0f,
	},
	.fan_mode = {
		.address = 0xd4,
		.modes = {
			{ FM_AUTO_NAME,     0x0d },
			{ FM_SILENT_NAME,   0x1d },
			{ FM_BASIC_NAME,    0x4d },
			{ FM_ADVANCED_NAME, 0x8d },
			MSI_EC_MODE_NULL
		},
	},
	.cpu = {
		.rt_temp_address      = 0x68,
		.rt_fan_speed_address = 0x71,
	},
	.gpu = {
		.rt_temp_address      = 0x80,
		.rt_fan_speed_address = 0x89,
	},
	.leds = {
		.micmute_led_address = 0x2c,
		.mute_led_address    = 0x2d,
		.bit                 = 1,
	},
	.kbd_bl = {
		.bl_mode_address  = 0x2c, // ?
		.bl_modes         = { 0x00, 0x08 }, // ?
		.max_mode         = 1, // ?
		.bl_state_address = 0xd3,
		.state_base_value = 0x80,
		.max_state        = 3,
	},
};

static const char *ALLOWED_FW_3[] __initconst = {
	"1592EMS1.111", // Summit E16 Flip A12UCT / A12MT
	NULL
};

static struct msi_ec_conf CONF3 __initdata = {
	.allowed_fw = ALLOWED_FW_3, // WMI2 based
	.charge_control_address = 0xd7,
	.webcam = {
		.address       = 0x2e,
		.block_address = 0x2f,
		.bit           = 1,
	},
	.fn_win_swap = {
		.address = 0xe8,
		.bit     = 4,
		.invert  = false,
	},
	.cooler_boost = {
		.address = 0x98,
		.bit     = 7,
	},
	.shift_mode = {
		.address = 0xd2,
		.modes = {
			{ SM_ECO_NAME,     0xc2 },
			{ SM_COMFORT_NAME, 0xc1 },
			{ SM_SPORT_NAME,   0xc0 },
			MSI_EC_MODE_NULL
		},
	},
	.super_battery = {
		.address = 0xeb,
		.mask    = 0x0f,
	},
	.fan_mode = {
		.address = 0xd4,
		.modes = {
			{ FM_AUTO_NAME,     0x0d },
			{ FM_SILENT_NAME,   0x1d },
			{ FM_BASIC_NAME,    0x4d },
			{ FM_ADVANCED_NAME, 0x8d },
			MSI_EC_MODE_NULL
		},
	},
	.cpu = {
		.rt_temp_address      = 0x68,
		.rt_fan_speed_address = 0x71,
	},
	.gpu = {
		.rt_temp_address      = 0x80,
		.rt_fan_speed_address = 0x89,
	},
	.leds = {
		.micmute_led_address = 0x2b,
		.mute_led_address    = 0x2c,
		.bit                 = 1,
	},
	.kbd_bl = {
		.bl_mode_address  = 0x2c,
		.bl_modes         = { 0x00, 0x08 },
		.max_mode         = 1,
		.bl_state_address = 0xd3,
		.state_base_value = 0x80,
		.max_state        = 3,
	},
};

static const char *ALLOWED_FW_4[] __initconst = {
	"16V4EMS1.114", // GS66 Stealth 11UE / 11UG
	"16V4EMS1.115",
	"16V4EMS1.116",
	NULL
};

static struct msi_ec_conf CONF4 __initdata = {
	.allowed_fw = ALLOWED_FW_4, // WMI2 based
	.charge_control_address = 0xd7,
	.webcam = {
		.address       = 0x2e,
		.block_address = 0x2f,
		.bit           = 1,
	},
	.fn_win_swap = {
		.address = MSI_EC_ADDR_UNKNOWN, // supported, but unknown
		.bit     = 4,
		.invert  = false,
	},
	.cooler_boost = {
		.address = 0x98,
		.bit     = 7,
	},
	.shift_mode = {
		.address = 0xd2,
		.modes = {
			{ SM_ECO_NAME,     0xc2 },
			{ SM_COMFORT_NAME, 0xc1 },
			{ SM_SPORT_NAME,   0xc0 },
			MSI_EC_MODE_NULL
		},
	},
	.super_battery = { // may be supported, but address is unknown
		.address = MSI_EC_ADDR_UNKNOWN,
		.mask    = 0x0f,
	},
	.fan_mode = {
		.address = 0xd4,
		.modes = {
			{ FM_AUTO_NAME,     0x0d },
			{ FM_SILENT_NAME,   0x1d },
			{ FM_ADVANCED_NAME, 0x8d },
			MSI_EC_MODE_NULL
		},
	},
	.cpu = {
		.rt_temp_address      = 0x68, // needs testing
		.rt_fan_speed_address = 0x71, // needs testing
	},
	.gpu = {
		.rt_temp_address      = 0x80,
		.rt_fan_speed_address = 0x89,
	},
	.leds = {
		.micmute_led_address = MSI_EC_ADDR_UNKNOWN,
		.mute_led_address    = MSI_EC_ADDR_UNKNOWN,
		.bit                 = 1,
	},
	.kbd_bl = {
		.bl_mode_address  = MSI_EC_ADDR_UNKNOWN, // ?
		.bl_modes         = { 0x00, 0x08 }, // ?
		.max_mode         = 1, // ?
		.bl_state_address = MSI_EC_ADDR_UNSUPP, // 0xd3, not functional
		.state_base_value = 0x80,
		.max_state        = 3,
	},
};

static const char *ALLOWED_FW_5[] __initconst = {
	"158LEMS1.103", // Alpha 15 B5EE / B5EEK
	"158LEMS1.105",
	"158LEMS1.106",
	NULL
};

static struct msi_ec_conf CONF5 __initdata = {
	.allowed_fw = ALLOWED_FW_5, // WMI1 based
	.charge_control_address = 0xef,
	.webcam = {
		.address       = 0x2e,
		.block_address = 0x2f,
		.bit           = 1,
	},
	.fn_win_swap = {
		.address = 0xbf,
		.bit     = 4,
		.invert  = true,
	},
	.cooler_boost = {
		.address = 0x98,
		.bit     = 7,
	},
	.shift_mode = {
		.address = 0xf2,
		.modes = {
			{ SM_ECO_NAME,     0xc2 },
			{ SM_COMFORT_NAME, 0xc1 },
			{ SM_TURBO_NAME,   0xc4 },
			MSI_EC_MODE_NULL
		},
	},
	.super_battery = {
		.address = MSI_EC_ADDR_UNKNOWN,
		.mask    = 0x0f,
	},
	.fan_mode = {
		.address = 0xf4,
		.modes = {
			{ FM_AUTO_NAME,     0x0d },
			{ FM_SILENT_NAME,   0x1d },
			{ FM_ADVANCED_NAME, 0x8d },
			MSI_EC_MODE_NULL
		},
	},
	.cpu = {
		.rt_temp_address      = 0x68,
		.rt_fan_speed_address = 0x71,
	},
	.gpu = {
		.rt_temp_address      = MSI_EC_ADDR_UNKNOWN,
		.rt_fan_speed_address = MSI_EC_ADDR_UNKNOWN,
	},
	.leds = {
		.micmute_led_address = 0x2b,
		.mute_led_address    = 0x2c,
		.bit                 = 2,
	},
	.kbd_bl = {
		.bl_mode_address  = MSI_EC_ADDR_UNKNOWN,
		.bl_modes         = { 0x00, 0x08 },
		.max_mode         = 1,
		.bl_state_address = MSI_EC_ADDR_UNSUPP, // 0xf3, not functional (RGB)
		.state_base_value = 0x80,
		.max_state        = 3,
	},
};

static const char *ALLOWED_FW_6[] __initconst = {
	"1541EMS1.113", // GE66 Raider 10SF
	"1542EMS1.102", // GP66 Leopard 10UG / 10UE / 10UH
	"1542EMS1.104",
	NULL
};

static struct msi_ec_conf CONF6 __initdata = {
	.allowed_fw = ALLOWED_FW_6, // WMI1 based
	.charge_control_address = 0xef,
	.webcam = {
		.address       = 0x2e,
		.block_address = 0x2f,
		.bit           = 1,
	},
	.fn_win_swap = {
		.address = 0xbf,
		.bit     = 4,
		.invert  = true,
	},
	.cooler_boost = {
		.address = 0x98,
		.bit     = 7,
	},
	.shift_mode = {
		.address = 0xf2,
		.modes = {
			{ SM_ECO_NAME,     0xc2 },
			{ SM_COMFORT_NAME, 0xc1 },
			{ SM_SPORT_NAME,   0xc0 },
			{ SM_TURBO_NAME,   0xc4 },
			MSI_EC_MODE_NULL
		},
	},
	.super_battery = {
		.address = MSI_EC_ADDR_UNKNOWN,
		.mask    = 0x0f,
	},
	.fan_mode = {
		.address = 0xf4,
		.modes = {
			{ FM_AUTO_NAME,     0x0d },
			{ FM_SILENT_NAME,   0x1d },
			{ FM_ADVANCED_NAME, 0x8d },
			MSI_EC_MODE_NULL
		},
	},
	.cpu = {
		.rt_temp_address      = 0x68,
		.rt_fan_speed_address = 0x71,
	},
	.gpu = {
		.rt_temp_address      = 0x80,
		.rt_fan_speed_address = 0x89,
	},
	.leds = {
		.micmute_led_address = MSI_EC_ADDR_UNSUPP,
		.mute_led_address    = MSI_EC_ADDR_UNSUPP,
		.bit                 = 2,
	},
	.kbd_bl = {
		.bl_mode_address  = MSI_EC_ADDR_UNKNOWN,
		.bl_modes         = { 0x00, 0x08 },
		.max_mode         = 1,
		.bl_state_address = MSI_EC_ADDR_UNSUPP, // not functional (RGB)
		.state_base_value = 0x80,
		.max_state        = 3,
	},
};

static const char *ALLOWED_FW_7[] __initconst = {
	"17FKEMS1.108", // Bravo 17 A4DDR / A4DDK
	"17FKEMS1.109",
	"17FKEMS1.10A",
	NULL
};

static struct msi_ec_conf CONF7 __initdata = {
	.allowed_fw = ALLOWED_FW_7, // WMI1 based
	.charge_control_address = 0xef,
	.webcam = {
		.address       = 0x2e,
		.block_address = MSI_EC_ADDR_UNSUPP,
		.bit           = 1,
	},
	.fn_win_swap = {
		.address = 0xbf,
		.bit     = 4,
		.invert  = false,
	},
	.cooler_boost = {
		.address = 0x98,
		.bit     = 7,
	},
	.shift_mode = {
		.address = 0xf2,
		.modes = {
			{ SM_ECO_NAME,     0xc2 },
			{ SM_COMFORT_NAME, 0xc1 },
			{ SM_SPORT_NAME,   0xc0 },
			{ SM_TURBO_NAME,   0xc4 },
			MSI_EC_MODE_NULL
		},
	},
	.super_battery = {
		.address = MSI_EC_ADDR_UNKNOWN, // 0xd5 but has its own set of modes
		.mask    = 0x0f,
	},
	.fan_mode = {
		.address = 0xf4,
		.modes = {
			{ FM_AUTO_NAME,     0x0d }, // d may not be relevant
			{ FM_SILENT_NAME,   0x1d },
			{ FM_ADVANCED_NAME, 0x8d },
			MSI_EC_MODE_NULL
		},
	},
	.cpu = {
		.rt_temp_address      = 0x68,
		.rt_fan_speed_address = 0x71,
	},
	.gpu = {
		.rt_temp_address      = MSI_EC_ADDR_UNKNOWN,
		.rt_fan_speed_address = MSI_EC_ADDR_UNKNOWN,
	},
	.leds = {
		.micmute_led_address = MSI_EC_ADDR_UNSUPP,
		.mute_led_address    = 0x2c,
		.bit                 = 2,
	},
	.kbd_bl = {
		.bl_mode_address  = MSI_EC_ADDR_UNKNOWN,
		.bl_modes         = { 0x00, 0x08 },
		.max_mode         = 1,
		.bl_state_address = 0xf3,
		.state_base_value = 0x80,
		.max_state        = 3,
	},
};

static const char *ALLOWED_FW_8[] __initconst = {
	"14F1EMS1.114", // Summit E14 Evo A12M
	"14F1EMS1.115",
	"14F1EMS1.116",
	"14F1EMS1.117",
	"14F1EMS1.118",
	"14F1EMS1.119",
	"14F1EMS1.120",
	NULL
};

static struct msi_ec_conf CONF8 __initdata = {
	.allowed_fw = ALLOWED_FW_8, // WMI2 based
	.charge_control_address = 0xd7,
	.webcam = {
		.address       = 0x2e,
		.block_address = 0x2f,
		.bit           = 1,
	},
	.fn_win_swap = {
		.address = 0xe8,
		.bit     = 4,
		.invert  = false,
	},
	.cooler_boost = {
		.address = 0x98,
		.bit     = 7,
	},
	.shift_mode = {
		.address = 0xd2,
		.modes = {
			{ SM_ECO_NAME,     0xc2 },
			{ SM_COMFORT_NAME, 0xc1 },
			{ SM_SPORT_NAME,   0xc0 },
			MSI_EC_MODE_NULL
		},
	},
	.super_battery = {
		.address = 0xeb,
		.mask    = 0x0f,
	},
	.fan_mode = {
		.address = 0xd4,
		.modes = {
			{ FM_AUTO_NAME,     0x0d },
			{ FM_SILENT_NAME,   0x1d },
			{ FM_ADVANCED_NAME, 0x8d },
			MSI_EC_MODE_NULL
		},
	},
	.cpu = {
		.rt_temp_address      = 0x68,
		.rt_fan_speed_address = 0x71,
	},
	.gpu = {
		.rt_temp_address      = 0x80,
		.rt_fan_speed_address = 0x89,
	},
	.leds = {
		.micmute_led_address = MSI_EC_ADDR_UNSUPP,
		.mute_led_address    = 0x2d,
		.bit                 = 1,
	},
	.kbd_bl = {
		.bl_mode_address  = 0x2c,
		.bl_modes         = { 0x00, 0x80 }, // 00 - on, 80 - 10 sec auto off
		.max_mode         = 1,
		.bl_state_address = 0xd3,
		.state_base_value = 0x80,
		.max_state        = 3,
	},
};

static const char *ALLOWED_FW_9[] __initconst = {
	"14JKEMS1.103", // Modern 14 C5M
	"14JKEMS1.104",
	"14JKEMS1.300", // Modern 14 C7M
	"14JKEMS1.600",
	NULL
};

static struct msi_ec_conf CONF9 __initdata = {
	.allowed_fw = ALLOWED_FW_9, // WMI1 based
	.charge_control_address = 0xef,
	.webcam = {
		.address       = 0x2e,
		.block_address = 0x2f,
		.bit           = 1,
	},
	.fn_win_swap = {
		.address = 0xbf,
		.bit     = 4,
		.invert  = false,
	},
	.cooler_boost = {
		.address = 0x98,
		.bit     = 7,
	},
	.shift_mode = {
		.address = 0xf2,
		.modes = {
			{ SM_ECO_NAME,     0xc2 },
			{ SM_COMFORT_NAME, 0xc1 },
			{ SM_SPORT_NAME,   0xc0 },
			MSI_EC_MODE_NULL
		},
	},
	.super_battery = {
		.address = MSI_EC_ADDR_UNSUPP, // unsupported or enabled by ECO shift
		.mask    = 0x0f,
	},
	.fan_mode = {
		.address = 0xf4,
		.modes = {
			{ FM_AUTO_NAME,     0x0d },
			{ FM_SILENT_NAME,   0x1d },
			{ FM_ADVANCED_NAME, 0x8d },
			MSI_EC_MODE_NULL
		},
	},
	.cpu = {
		.rt_temp_address      = 0x68,
		.rt_fan_speed_address = 0x71,
	},
	.gpu = {
		.rt_temp_address      = MSI_EC_ADDR_UNSUPP,
		.rt_fan_speed_address = MSI_EC_ADDR_UNSUPP,
	},
	.leds = {
		.micmute_led_address = 0x2b,
		.mute_led_address    = 0x2c,
		.bit                 = 2,
	},
	.kbd_bl = {
		.bl_mode_address  = MSI_EC_ADDR_UNSUPP, // not presented in MSI app
		.bl_modes         = { 0x00, 0x08 },
		.max_mode         = 1,
		.bl_state_address = 0xf3,
		.state_base_value = 0x80,
		.max_state        = 3,
	},
};

static const char *ALLOWED_FW_10[] __initconst = {
	"1582EMS1.107", // Katana GF66 11UC / 11UD
	NULL
};

static struct msi_ec_conf CONF10 __initdata = {
	.allowed_fw = ALLOWED_FW_10, // WMI2 based
	.charge_control_address = 0xd7,
	.webcam = {
		.address       = 0x2e,
		.block_address = 0x2f,
		.bit           = 1,
	},
	.fn_win_swap = {
		.address = MSI_EC_ADDR_UNSUPP,
		.bit     = 4,
		.invert  = false,
	},
	.cooler_boost = {
		.address = 0x98,
		.bit     = 7,
	},
	.shift_mode = {
		.address = 0xd2,
		.modes = {
			{ SM_ECO_NAME,     0xc2 },
			{ SM_COMFORT_NAME, 0xc1 },
			{ SM_SPORT_NAME,   0xc0 },
			{ SM_TURBO_NAME,   0xc4 },
			MSI_EC_MODE_NULL
		},
	},
	.super_battery = {
		.address = 0xe5,
		.mask    = 0x0f,
	},
	.fan_mode = {
		.address = 0xd4,
		.modes = {
			{ FM_AUTO_NAME,     0x0d },
			{ FM_SILENT_NAME,   0x1d },
			{ FM_ADVANCED_NAME, 0x8d },
			MSI_EC_MODE_NULL
		},
	},
	.cpu = {
		.rt_temp_address      = 0x68,
		.rt_fan_speed_address = 0x71,
	},
	.gpu = {
		.rt_temp_address      = 0x80,
		.rt_fan_speed_address = 0x89,
	},
	.leds = {
		.micmute_led_address = 0x2c,
		.mute_led_address    = 0x2d,
		.bit                 = 1,
	},
	.kbd_bl = {
		.bl_mode_address  = 0x2c,
		.bl_modes         = { 0x00, 0x08 },
		.max_mode         = 1,
		.bl_state_address = 0xd3,
		.state_base_value = 0x80,
		.max_state        = 3,
	},
};

static const char *ALLOWED_FW_11[] __initconst = {
	"16S6EMS1.111", // Prestige 15 A11SCX
	"16S6EMS1.114",
	NULL
};

static struct msi_ec_conf CONF11 __initdata = {
	.allowed_fw = ALLOWED_FW_11, // WMI2 based
	.charge_control_address = 0xD7,
	.webcam = {
		.address       = 0x2e,
		.block_address = MSI_EC_ADDR_UNKNOWN,
		.bit           = 1,
	},
	.fn_win_swap = {
		.address = 0xe8,
		.bit     = 4,
		.invert  = false,
	},
	.cooler_boost = {
		.address = 0x98,
		.bit     = 7,
	},
	.shift_mode = {
		.address = 0xd2,
		.modes = {
			{ SM_ECO_NAME,     0xc2 },
			{ SM_COMFORT_NAME, 0xc1 },
			{ SM_SPORT_NAME,   0xc0 },
			MSI_EC_MODE_NULL
		},
	},
	.super_battery = {
		.address = 0xeb,
		.mask = 0x0f,
	},
	.fan_mode = {
		.address = 0xd4,
		.modes = {
			{ FM_AUTO_NAME,     0x0d },
			{ FM_SILENT_NAME,   0x1d },
			{ FM_ADVANCED_NAME, 0x4d },
			MSI_EC_MODE_NULL
		},
	},
	.cpu = {
		.rt_temp_address      = 0x68,
		.rt_fan_speed_address = 0x71,
	},
	.gpu = {
		.rt_temp_address      = MSI_EC_ADDR_UNSUPP,
		.rt_fan_speed_address = MSI_EC_ADDR_UNSUPP,
	},
	.leds = {
		.micmute_led_address = 0x2c,
		.mute_led_address    = 0x2d,
		.bit                 = 1,
	},
	.kbd_bl = {
		.bl_mode_address  = MSI_EC_ADDR_UNKNOWN,
		.bl_modes         = {},
		.max_mode         = 1,
		.bl_state_address = 0xd3,
		.state_base_value = 0x80,
		.max_state        = 3,
	},
};

static const char *ALLOWED_FW_12[] __initconst = {
	"16R6EMS1.104", // GF63 Thin 11UC / 11SC
	"16R6EMS1.106",
	"16R6EMS1.107",
	NULL
};

static struct msi_ec_conf CONF12 __initdata = {
	.allowed_fw = ALLOWED_FW_12, // WMI2 based
	.charge_control_address = 0xd7,
	.webcam = {
		.address       = 0x2e,
		.block_address = 0x2f,
		.bit           = 1,
	},
	.fn_win_swap = {
		.address = 0xe8,
		.bit     = 4,
		.invert  = true,
	},
	.cooler_boost = {
		.address = 0x98,
		.bit     = 7,
	},
	.shift_mode = {
		.address = 0xd2,
		.modes = {
			{ SM_ECO_NAME,     0xc2 },
			{ SM_COMFORT_NAME, 0xc1 },
			{ SM_TURBO_NAME,   0xc4 },
			MSI_EC_MODE_NULL
		},
	},
	.super_battery = {
		.address = MSI_EC_ADDR_UNSUPP, // 0xeb
		.mask    = 0x0f, // 00, 0f
	},
	.fan_mode = {
		.address = 0xd4,
		.modes = {
			{ FM_AUTO_NAME,     0x0d },
			{ FM_SILENT_NAME,   0x1d },
			{ FM_ADVANCED_NAME, 0x8d },
			MSI_EC_MODE_NULL
		},
	},
	.cpu = {
		.rt_temp_address      = 0x68,
		.rt_fan_speed_address = 0x71,
	},
	.gpu = {
		.rt_temp_address      = 0x80,
		.rt_fan_speed_address = 0x89,
	},
	.leds = {
		.micmute_led_address = MSI_EC_ADDR_UNSUPP,
		.mute_led_address    = 0x2d,
		.bit                 = 1,
	},
	.kbd_bl = {
		.bl_mode_address  = MSI_EC_ADDR_UNKNOWN,
		.bl_modes         = { 0x00, 0x08 },
		.max_mode         = 1,
		.bl_state_address = 0xd3,
		.state_base_value = 0x80,
		.max_state        = 3,
	},
};

static const char *ALLOWED_FW_13[] __initconst = {
	"1594EMS1.109", // Prestige 16 Studio A13VE
	NULL
};

static struct msi_ec_conf CONF13 __initdata = {
	.allowed_fw = ALLOWED_FW_13, // WMI2 based
	.charge_control_address = 0xd7,
	.webcam = {
		.address       = 0x2e,
		.block_address = 0x2f,
		.bit           = 1,
	},
	.fn_win_swap = {
		.address = 0xe8,
		.bit     = 4, // 0x00-0x10
		.invert  = false,
	},
	.cooler_boost = {
		.address = 0x98,
		.bit     = 7,
	},
	.shift_mode = {
		.address = 0xd2,
		.modes = {
			{ SM_ECO_NAME,     0xc2 }, // super battery
			{ SM_COMFORT_NAME, 0xc1 }, // balanced
			{ SM_TURBO_NAME,   0xc4 }, // extreme
			MSI_EC_MODE_NULL
		},
	},
	.super_battery = {
		.address = MSI_EC_ADDR_UNSUPP,
		.mask    = 0x0f, // 00, 0f
	},
	.fan_mode = {
		.address = 0xd4,
		.modes = {
			{ FM_AUTO_NAME,     0x0d },
			{ FM_SILENT_NAME,   0x1d },
			{ FM_ADVANCED_NAME, 0x8d },
			MSI_EC_MODE_NULL
		},
	},
	.cpu = {
		.rt_temp_address      = 0x68,
		.rt_fan_speed_address = 0x71,
	},
	.gpu = {
		.rt_temp_address      = 0x80,
		.rt_fan_speed_address = 0x89,
	},
	.leds = {
		.micmute_led_address = 0x2c,
		.mute_led_address    = 0x2d,
		.bit                 = 1,
	},
	.kbd_bl = {
		.bl_mode_address  = 0x2c, // KB auto turn off
		.bl_modes         = { 0x00, 0x08 }, // always on; off after 10 sec
		.max_mode         = 1,
		.bl_state_address = 0xd3,
		.state_base_value = 0x80,
		.max_state        = 3,
	},
};

static const char *ALLOWED_FW_14[] __initconst = {
	"17L1EMS1.106", // Katana GF76 11UG
	"17L1EMS1.107", // Katana GF76 11UE
	"17L2EMS1.108", // Katana 17 B11UCX, Katana GF76 11UC
	"17L3EMS1.106", // Crosshair 17 B12UGZ
<<<<<<< HEAD
=======
	"17L3EMS1.109", // Katana GF76 12UG
	"17L4EMS1.112", // Katana GF76 12UC
>>>>>>> 1759e5bc
	NULL
};

static struct msi_ec_conf CONF14 __initdata = {
	.allowed_fw = ALLOWED_FW_14, // WMI2 based
	.charge_control_address = 0xd7,
	// .usb_share  {
	// 	.address      = 0xbf, // states: 0x08 || 0x28
	// 	.bit          = 5,
	// }
	.webcam = {
		.address       = 0x2e,
		.block_address = 0x2f,
		.bit           = 1,
	},
	.fn_win_swap = {
		.address = 0xe8, // states: 0x40 || 0x50
		.bit     = 4,
		.invert  = true,
	},
	.cooler_boost = {
		.address = 0x98, // states: 0x02 || 0x82
		.bit     = 7,
	},
	.shift_mode = {
		.address = 0xd2, // Performance Level
		.modes = {
			{ SM_ECO_NAME,     0xc2 }, // Low
			{ SM_COMFORT_NAME, 0xc1 }, // Medium
			{ SM_TURBO_NAME,   0xc4 }, // Turbo
			MSI_EC_MODE_NULL
		},
	},
	.super_battery = {
		.address = 0xeb,
		.mask    = 0x0f
	},
	.fan_mode = {
		.address = 0xd4,
		.modes = {
			{ FM_AUTO_NAME,     0x0d },
			{ FM_SILENT_NAME,   0x1d },
			{ FM_ADVANCED_NAME, 0x8d },
			MSI_EC_MODE_NULL
		},
	},
	.cpu = {
		.rt_temp_address      = 0x68,
		.rt_fan_speed_address = 0x71,
	},
	.gpu = {
		.rt_temp_address      = 0x80,
		.rt_fan_speed_address = 0x89,
	},
	.leds = {
		.micmute_led_address = 0x2c, // states: 0x00 || 0x02
		.mute_led_address    = 0x2d, // states: 0x04 || 0x06
		.bit                 = 1,
	},
	.kbd_bl = {
		// .bl_mode_address  = 0x2c, // ?
		.bl_mode_address  = MSI_EC_ADDR_UNSUPP,
		.bl_modes         = { 0x00, 0x08 }, // ? always on; off after 10 sec
		.max_mode         = 1, // ?
		.bl_state_address = 0xd3,
		.state_base_value = 0x80,
		.max_state        = 3,
	},
};

static const char *ALLOWED_FW_15[] __initconst = {
	"15CKEMS1.108", // Delta 15 A5EFK
	NULL
};

static struct msi_ec_conf CONF15 __initdata = {
	.allowed_fw = ALLOWED_FW_15, // WMI1 based
	.charge_control_address = 0xef,
	.webcam = {
		.address       = 0x2e,
		.block_address = 0x2f,
		.bit           = 1,
	},
	.fn_win_swap = {
		.address = 0xbf,
		.bit     = 4,
		.invert  = false,
	},
	.cooler_boost = {
		.address = 0x98,
		.bit     = 7,
	},
	.shift_mode = {
		.address = 0xf2,
		.modes = {
			{ SM_ECO_NAME,     0xc2 }, // super battery
			{ SM_COMFORT_NAME, 0xc1 }, // silent-balanced
			{ SM_TURBO_NAME,   0xc4 }, // extreme
			MSI_EC_MODE_NULL
		},
	},
	.super_battery = {
		.address = MSI_EC_ADDR_UNKNOWN,
		.mask    = 0x0f
	},
	.fan_mode = {
		.address = 0xf4,
		.modes = {
			{ FM_AUTO_NAME,     0x0d },
			{ FM_SILENT_NAME,   0x1d },
			{ FM_ADVANCED_NAME, 0x8d },
			MSI_EC_MODE_NULL
		},
	},
	.cpu = {
		.rt_temp_address      = 0x68,
		.rt_fan_speed_address = 0x71,
	},
	.gpu = {
		.rt_temp_address      = 0x80,
		.rt_fan_speed_address = 0x89,
	},
	.leds = {
		.micmute_led_address = 0x2b,
		.mute_led_address    = 0x2d,
		.bit                 = 2,
	},
	.kbd_bl = {
		.bl_mode_address  = MSI_EC_ADDR_UNSUPP,
		.bl_modes         = { 0x00, 0x01 },
		.max_mode         = 1,
		.bl_state_address = MSI_EC_ADDR_UNSUPP, // RGB
		.state_base_value = 0x80,
		.max_state        = 3,
	},
};

static const char *ALLOWED_FW_16[] __initconst = {
	"155LEMS1.105", // Modern 15 A5M
	"155LEMS1.106",
	"1551EMS1.106", // Modern 15 A10M
	"1551EMS1.107",
	NULL
};

static struct msi_ec_conf CONF16 __initdata = {
	.allowed_fw = ALLOWED_FW_16, // WMI1 based
	.charge_control_address = 0xef,
	.webcam = {
		.address       = 0x2e,
		.block_address = 0x2f,
		.bit           = 1,
	},
	.fn_win_swap = {
		.address = 0xbf,
		.bit     = 4,
		.invert  = true,
	},
	.cooler_boost = {
		.address = 0x98,
		.bit     = 7,
	},
	.shift_mode = {
		.address = 0xf2,
		.modes = {
			{ SM_ECO_NAME,     0xc2 },
			{ SM_COMFORT_NAME, 0xc1 },
			{ SM_TURBO_NAME,   0xc0 },
			MSI_EC_MODE_NULL
		},
	},
	.super_battery = {
		.address = MSI_EC_ADDR_UNKNOWN, // 0xed
		.mask    = 0x0f, // a5, a4, a2
	},
	.fan_mode = {
		.address = 0xf4,
		.modes = {
			{ FM_AUTO_NAME,     0x0d },
			{ FM_SILENT_NAME,   0x1d },
			{ FM_ADVANCED_NAME, 0x8d },
			MSI_EC_MODE_NULL
		},
	},
	.cpu = {
		.rt_temp_address      = 0x68,
		.rt_fan_speed_address = 0x71,
	},
	.gpu = {
		.rt_temp_address      = MSI_EC_ADDR_UNKNOWN,
		.rt_fan_speed_address = MSI_EC_ADDR_UNKNOWN,
	},
	.leds = {
		.micmute_led_address = 0x2b,
		.mute_led_address    = 0x2c,
		.bit                 = 2,
	},
	.kbd_bl = {
		.bl_mode_address  = MSI_EC_ADDR_UNKNOWN,
		.bl_modes         = { 0x00, 0x08 },
		.max_mode         = 1,
		.bl_state_address = 0xf3,
		.state_base_value = 0x80,
		.max_state        = 3,
	},
};

static const char *ALLOWED_FW_17[] __initconst = {
	"15K1IMS1.110", // Cyborg 15 A12VF
	"15K1IMS1.111", // Cyborg 15 A13VF
	"15K1IMS1.112", // Cyborg 15 A13VFK
	"15K1IMS1.113", // Cyborg 15 A13VF
	NULL
};

static struct msi_ec_conf CONF17 __initdata = {
	.allowed_fw = ALLOWED_FW_17, // WMI2 based
	.charge_control_address = 0xd7,
	// .usb_share  {
	// 	.address      = 0xbf, // states: 0x08 || 0x28
	// 	.bit          = 5,
	// }, // Like Katana 17 B11UCX
	.webcam = {
		.address       = 0x2e,
		.block_address = 0x2f,
		.bit           = 1,
	},
	.fn_win_swap = {
		.address = 0xe8,
		.bit     = 4, // 0x01-0x11
		.invert  = true,
	},
	.cooler_boost = {
		.address = 0x98,
		.bit     = 7,
	},
	.shift_mode = {
		.address = 0xd2,
		.modes = {
			{ SM_ECO_NAME,     0xc2 }, // super battery
			{ SM_COMFORT_NAME, 0xc1 }, // balanced
			{ SM_TURBO_NAME,   0xc4 }, // extreme
			MSI_EC_MODE_NULL
		},
	},
	.super_battery = {
		.address = 0xeb, // 0x0F ( on ) or 0x00 ( off ) on 0xEB
		.mask    = 0x0f, // 00, 0f
	},
	.fan_mode = {
		.address = 0xd4,
		.modes = {
			{ FM_AUTO_NAME,     0x0d },
			{ FM_SILENT_NAME,   0x1d },
			{ FM_ADVANCED_NAME, 0x8d },
			MSI_EC_MODE_NULL
		},
	},
	.cpu = {
		.rt_temp_address      = 0x68,
		.rt_fan_speed_address = 0x71,
		// n/rpm register is C9
	},
	.gpu = {
		.rt_temp_address      = 0x80,
		.rt_fan_speed_address = 0x89,
	},
	.leds = {
		.micmute_led_address = 0x2c,
		.mute_led_address    = 0x2d,
		.bit                 = 1,
	},
	.kbd_bl = {
		.bl_mode_address  = 0x2c, // KB auto turn off
		.bl_modes         = { 0x00, 0x08 }, // always on; off after 10 sec
		.max_mode         = 1,
		.bl_state_address = 0xd3,
		.state_base_value = 0x80,
		.max_state        = 3,
	},
};

static const char *ALLOWED_FW_18[] __initconst = {
	"15HKEMS1.102", // Modern 15 B7M
	"15HKEMS1.104",
	NULL
};

static struct msi_ec_conf CONF18 __initdata = {
	.allowed_fw = ALLOWED_FW_18, // WMI1 based
	.charge_control_address = 0xef,
	.webcam = {
		.address       = 0x2e,
		.block_address = 0x2f,
		.bit           = 1,
	},
	.fn_win_swap = {
		.address = 0xbf,
		.bit     = 4,
		.invert  = false,
	},
	.cooler_boost = {
		.address = 0x98,
		.bit     = 7,
	},
	.shift_mode = {
		.address = 0xf2,
		.modes = {
			{ SM_ECO_NAME,     0xc2 },
			{ SM_COMFORT_NAME, 0xc1 },
			{ SM_SPORT_NAME,   0xc0 },
			MSI_EC_MODE_NULL
		},
	},
	.super_battery = {
		.address = MSI_EC_ADDR_UNSUPP, // unsupported or enabled by ECO shift
		.mask    = 0x0f,
	},
	.fan_mode = {
		.address = 0xf4,
		.modes = {
			{ FM_AUTO_NAME,     0x0d },
			{ FM_SILENT_NAME,   0x1d },
			{ FM_ADVANCED_NAME, 0x8d },
			MSI_EC_MODE_NULL
		},
	},
	.cpu = {
		.rt_temp_address      = 0x68,
		.rt_fan_speed_address = 0x71,
	},
	.gpu = {
		.rt_temp_address      = MSI_EC_ADDR_UNSUPP,
		.rt_fan_speed_address = MSI_EC_ADDR_UNSUPP,
	},
	.leds = {
		.micmute_led_address = 0x2b,
		.mute_led_address    = 0x2c,
		.bit                 = 2,
	},
	.kbd_bl = {
		.bl_mode_address  = MSI_EC_ADDR_UNSUPP, // not presented in MSI app
		.bl_modes         = { 0x00, 0x08 },
		.max_mode         = 1,
		.bl_state_address = 0xf3,
		.state_base_value = 0x80,
		.max_state        = 3,
	},
};

static const char *ALLOWED_FW_19[] __initconst = {
	"1543EMS1.113", // GP66 Leopard 11UG / GE66 Raider 11UE
	"1543EMS1.115",
	"17K3EMS1.114", // GE76 Raider 11U
	"17K3EMS1.115", // GP76 Leopard 11UG
	"17K4EMS1.108", // Raider GE76 12UE
	"17K4EMS1.112", // Raider GE76 12UGS / Vector GP76 12UH
	NULL
};

static struct msi_ec_conf CONF19 __initdata = {
	.allowed_fw = ALLOWED_FW_19, // WMI2 based
	.charge_control_address = 0xd7,
	.webcam = {
		.address       = 0x2e,
		.block_address = MSI_EC_ADDR_UNSUPP,
		.bit           = 1,
	},
	.fn_win_swap = {
		.address = 0xe8,
		.bit     = 4,
		.invert  = true,
	},
	.cooler_boost = {
		.address = 0x98,
		.bit     = 7,
	},
	.shift_mode = {
		.address = 0xd2,
		.modes = {
			{ SM_ECO_NAME,     0xc2 }, // super battery
			{ SM_COMFORT_NAME, 0xc1 }, // balanced
			{ SM_TURBO_NAME,   0xc4 }, // extreme performance-user
			MSI_EC_MODE_NULL
		},
	},
	.super_battery = {
		.address = 0xeb,
		.mask    = 0x0f,
	},
	.fan_mode = {
		.address = 0xd4,
		.modes = {
			{ FM_AUTO_NAME,     0x0d },
			{ FM_SILENT_NAME,   0x1d },
			{ FM_ADVANCED_NAME, 0x8d },
			MSI_EC_MODE_NULL
		},
	},
	.cpu = {
		.rt_temp_address      = 0x68,
		.rt_fan_speed_address = 0x71,
	},
	.gpu = {
		.rt_temp_address      = 0x80,
		.rt_fan_speed_address = 0x89,
	},
	.leds = {
		.micmute_led_address = MSI_EC_ADDR_UNKNOWN,
		.mute_led_address    = MSI_EC_ADDR_UNKNOWN,
		.bit                 = 1,
	},
	.kbd_bl = {
		.bl_mode_address  = MSI_EC_ADDR_UNSUPP,
		.bl_modes         = {},
		.max_mode         = 1,
		.bl_state_address = MSI_EC_ADDR_UNSUPP,
		.state_base_value = 0x80,
		.max_state        = 3,
	},
};

static const char *ALLOWED_FW_20[] __initconst = {
	"1581EMS1.107", // Katana GF66 11UE / 11UG
	NULL
};

static struct msi_ec_conf CONF20 __initdata = {
	.allowed_fw = ALLOWED_FW_20, // WMI2 based
	.charge_control_address = 0xd7,
	.webcam = { // tested
		.address       = 0x2e,
		.block_address = 0x2f,
		.bit           = 1,
	},
	.fn_win_swap = { // tested
		.address = 0xe8,
		.bit     = 4,
		.invert  = true,
	},
	.cooler_boost = { // tested
		.address = 0x98,
		.bit     = 7,
	},
	.shift_mode = { // tested
		.address = 0xd2,
		.modes = {
			{ SM_ECO_NAME,     0xc2 },
			{ SM_COMFORT_NAME, 0xc1 },
			{ SM_SPORT_NAME,   0xc0 },
			{ SM_TURBO_NAME,   0xc4 },
			MSI_EC_MODE_NULL
		},
	},
	.super_battery = { // tested
		.address = 0xeb,
		.mask    = 0x0f,
	},
	.fan_mode = { // tested
		.address = 0xd4,
		.modes = {
			{ FM_AUTO_NAME,     0x0d },
			{ FM_SILENT_NAME,   0x1d },
			{ FM_ADVANCED_NAME, 0x8d },
			MSI_EC_MODE_NULL
		},
	},
	.cpu = {
		.rt_temp_address      = 0x68, // tested
		.rt_fan_speed_address = 0x71,
	},
	.gpu = {
		.rt_temp_address      = 0x80, // tested
		.rt_fan_speed_address = 0x89,
	},
	.leds = { // tested
		.micmute_led_address = 0x2c,
		.mute_led_address    = 0x2d,
		.bit                 = 1,
	},
	.kbd_bl = { // tested
		.bl_mode_address  = MSI_EC_ADDR_UNSUPP, // reason: no such setting in the "MSI Center", checked in version 2.0.35
		.bl_modes         = { 0x00, 0x08 },
		.max_mode         = 1,
		.bl_state_address = 0xd3,
		.state_base_value = 0x80,
		.max_state        = 3,
	},
};

static const char *ALLOWED_FW_21[] __initconst = {
	"16R1EMS1.105", // GF63 8RC-249
	"16R3EMS1.100", // GF63 Thin 9SC
	"16R3EMS1.102",
	"16R3EMS1.104",
	"16R4EMS2.102", // GF63 Thin 9SCSR
	NULL
};

static struct msi_ec_conf CONF21 __initdata = {
	.allowed_fw = ALLOWED_FW_21, // WMI1 based
	.charge_control_address = 0xef,
	.webcam = {
		.address       = 0x2e,
		.block_address = 0x2f,
		.bit           = 1,
	},
	.fn_win_swap = {
		.address = 0xbf,
		.bit     = 4,
		.invert  = true,
	},
	.cooler_boost = {
		.address = 0x98,
		.bit     = 7,
	},
	.shift_mode = {
		.address = 0xf2,
		.modes = {
			{ SM_ECO_NAME,     0xc2 },
			{ SM_COMFORT_NAME, 0xc1 },
			{ SM_SPORT_NAME,   0xc0 },
			{ SM_TURBO_NAME,   0xc4 },
			MSI_EC_MODE_NULL
		},
	},
	.super_battery = {
		.address = MSI_EC_ADDR_UNSUPP,
		.mask    = 0x0f,
	},
	.fan_mode = {
		.address = 0xf4,
		.modes = {
			{ FM_AUTO_NAME,     0x0d },
			{ FM_BASIC_NAME,    0x4d },
			{ FM_ADVANCED_NAME, 0x8d },
			MSI_EC_MODE_NULL
		},
	},
	.cpu = {
		.rt_temp_address      = 0x68,
		.rt_fan_speed_address = 0x71,
	},
	.gpu = {
		.rt_temp_address      = 0x80,
		.rt_fan_speed_address = 0x89,
	},
	.leds = {
		.micmute_led_address = MSI_EC_ADDR_UNSUPP,
		.mute_led_address    = MSI_EC_ADDR_UNSUPP,
		.bit                 = 1,
	},
	.kbd_bl = {
		.bl_mode_address  = MSI_EC_ADDR_UNSUPP, // Only mode is solid red
		.bl_modes         = { 0x00, 0x08 },
		.max_mode         = 1,
		.bl_state_address = 0xf3,
		.state_base_value = 0x80,
		.max_state        = 3,
	},
};

static const char *ALLOWED_FW_22[] __initconst = {
	"17LLEMS1.106", // Alpha 17 B5EEK
	NULL
};

static struct msi_ec_conf CONF22 __initdata = {
	.allowed_fw = ALLOWED_FW_22, // WMI1 based
	.charge_control_address = 0xef,
	.webcam = {
		.address       = 0x2e,
		.block_address = 0x2f,
		.bit           = 1,
	},
	.fn_win_swap = {
		.address = 0xbf,
		.bit     = 4,
		.invert  = true,
	},
	.cooler_boost = {
		.address = 0x98,
		.bit     = 7,
	},
	.shift_mode = {
		.address = 0xf2,
		.modes = {
			{ SM_ECO_NAME,     0xc2 }, // super_battery = 0xa5
			{ SM_COMFORT_NAME, 0xc1 }, // super_battery = 0xa4
			{ SM_SPORT_NAME,   0xc1 }, // super_battery = 0xa1
			{ SM_TURBO_NAME,   0xc4 }, // super_battery = 0xa0
			MSI_EC_MODE_NULL
		},
	},
	.super_battery = {
		.address = MSI_EC_ADDR_UNKNOWN, // knwon. 0xd5.
		.mask    = 0x0f,
	},
	.fan_mode = {
		.address = 0xf4,
		.modes = {
			{ FM_AUTO_NAME,     0x0d },
			{ FM_SILENT_NAME,   0x1d },
			{ FM_ADVANCED_NAME, 0x8d },
			MSI_EC_MODE_NULL
		},
	},
	.cpu = {
		.rt_temp_address      = 0x68,
		.rt_fan_speed_address = 0x71,
	},
	.gpu = {
		.rt_temp_address      = 0x80,
		.rt_fan_speed_address = 0x89,
	},
	.leds = {
		.micmute_led_address = 0x2b,
		.mute_led_address    = 0x2c,
		.bit                 = 2,
	},
	.kbd_bl = {
		.bl_mode_address  = MSI_EC_ADDR_UNKNOWN,
		.bl_modes         = { 0x00, 0x08 },
		.max_mode         = 1,
		.bl_state_address = MSI_EC_ADDR_UNSUPP, // RGB
		.state_base_value = 0x80,
		.max_state        = 3,
	},
};

static const char *ALLOWED_FW_23[] __initconst = {
	"16WKEMS1.105", // MSI Bravo 15 A4DDR (issue #134)
	NULL
};

static struct msi_ec_conf CONF23 __initdata = {
	.allowed_fw = ALLOWED_FW_23, // WMI1 based
	.charge_control_address = 0xef,
	.webcam = {
		.address       = 0x2e,
		.block_address = MSI_EC_ADDR_UNSUPP, // not in MSI app
		.bit           = 1,
	},
	.fn_win_swap = {
		.address = 0xbf,
		.bit     = 4,
		.invert  = true,
	},
	.cooler_boost = {
		.address = 0x98,
		.bit     = 7,
	},
	.shift_mode = {
		.address = 0xf2,
		.modes = {
			// values can also be 0x81... when booting on Linux
			{ SM_COMFORT_NAME, 0xc1 }, // Silent / Balanced / AI
			{ SM_ECO_NAME,     0xc2 }, // Super Battery
			{ SM_TURBO_NAME,   0xc4 }, // Performance
			MSI_EC_MODE_NULL
		},
	},
	.super_battery = {
		.address = MSI_EC_ADDR_UNSUPP, // enabled by "Super Battery" shift mode?
	},
	.fan_mode = {
		.address = 0xf4,
		.modes = {
			// 'd' is not relevant, values can also be 0x00... or 0x03...
			{ FM_AUTO_NAME,     0x0d },
			{ FM_SILENT_NAME,   0x1d },
			{ FM_ADVANCED_NAME, 0x8d },
			MSI_EC_MODE_NULL
		},
	},
	.cpu = {
		.rt_temp_address      = 0x68,
		.rt_fan_speed_address = 0x71, // target speed
		// current RPM speed is 480000/x
		// with x 2 bytes at 0xcc and 0xcd
	},
	.gpu = {
		.rt_temp_address      = 0x80,
		.rt_fan_speed_address = 0x89,
		// current RPM speed is 480000/x
		// with x 2 bytes at 0xca and 0xcb
	},
	.leds = {
		// No LED indicator
		.micmute_led_address = MSI_EC_ADDR_UNSUPP,
		.mute_led_address    = MSI_EC_ADDR_UNSUPP,
	},
	.kbd_bl = {
		.bl_mode_address  = MSI_EC_ADDR_UNSUPP, // not in MSI Center
		.bl_modes         = { 0x00, 0x08 },
		.max_mode         = 1,
		.bl_state_address = 0xf3,
		.state_base_value = 0x80,
		.max_state        = 3,
	},
};

static const char *ALLOWED_FW_24[] __initconst = {
	"14D1EMS1.103", // Modern 14 B10MW (#100)
	NULL
};

static struct msi_ec_conf CONF24 __initdata = {
	.allowed_fw = ALLOWED_FW_24, // WMI1 based
	.charge_control_address = 0xef,
	.webcam = {
		.address       = 0x2E,
		.block_address = 0x2F,
		.bit           = 1,
	},
	.fn_win_swap = {
		.address = 0xBF,
		.bit     = 4,
		.invert  = true,
	},
	.cooler_boost = {
		.address = 0x98,
		.bit     = 7,
	},
	.shift_mode = {
		.address = 0xf2,
		.modes = {
			{ SM_ECO_NAME,     0xC2 }, // Super Battery
			{ SM_COMFORT_NAME, 0xC1 }, // + Silent
			{ SM_SPORT_NAME,   0xC0 },
			MSI_EC_MODE_NULL
		},
	},
	.super_battery = {
		.address = MSI_EC_ADDR_UNSUPP, // not 0xD5, tested
		.mask    = 0x0f,
	},
	.fan_mode = { // Creator Center sets 0x?0 instead of 0x?D
		.address = 0xf4,
		.modes = {
			{ FM_AUTO_NAME,     0x0d },
			{ FM_SILENT_NAME,   0x1d },
			{ FM_ADVANCED_NAME, 0x8d },
			MSI_EC_MODE_NULL
		},
	},
	.cpu = {
		.rt_temp_address      = 0x68,
		.rt_fan_speed_address = 0x71,
	},
	.gpu = {
		.rt_temp_address      = MSI_EC_ADDR_UNSUPP,
		.rt_fan_speed_address = MSI_EC_ADDR_UNSUPP,
	},
	.leds = {
		.micmute_led_address = 0x2B,
		.mute_led_address    = 0x2C,
		.bit                 = 2,
	},
	.kbd_bl = {
		.bl_mode_address  = MSI_EC_ADDR_UNSUPP,
		.bl_modes         = { 0x00, 0x08 },
		.max_mode         = 1,
		.bl_state_address = 0xF3,
		.state_base_value = 0x80,
		.max_state        = 3,
	},
};

static const char *ALLOWED_FW_25[] __initconst = {
	"14F1EMS1.207", // Prestige 14 Evo B13M
	"14F1EMS1.209", // Summit E14 Flip Evo A13MT
	"14F1EMS1.211",
	NULL
};

static struct msi_ec_conf CONF25 __initdata = {
	.allowed_fw = ALLOWED_FW_25, // WMI2 based
	.charge_control_address = 0xd7,
	.webcam = {
		.address       = 0x2e,
		.block_address = 0x2f,
		.bit           = 1,
	},
	.fn_win_swap = {
		.address = 0xe8,
		.bit     = 4,
		.invert  = false,
	},
	.cooler_boost = {
		.address = 0x98,
		.bit     = 7,
	},
	.shift_mode = {
		.address = 0xd2,
		.modes = {
			{ SM_ECO_NAME,     0xc2 },
			{ SM_COMFORT_NAME, 0xc1 },
			{ SM_TURBO_NAME,   0xc4 },
			MSI_EC_MODE_NULL
		},
	},
	.super_battery = {
		.address = 0xeb,
		.mask    = 0x0f,
	},
	.fan_mode = {
		.address = 0xd4,
		.modes = {
			{ FM_AUTO_NAME,     0x0d },
			{ FM_SILENT_NAME,   0x1d },
			{ FM_ADVANCED_NAME, 0x8d },
			MSI_EC_MODE_NULL
		},
	},
	.cpu = {
		.rt_temp_address      = 0x68,
		.rt_fan_speed_address = 0x71,
	},
	.gpu = {
		.rt_temp_address      = 0x80,
		.rt_fan_speed_address = 0x89,
	},
	.leds = {
		.micmute_led_address = 0x2c,
		.mute_led_address    = 0x2d,
		.bit                 = 1,
	},
	.kbd_bl = {
		.bl_mode_address  = 0x2c,
		.bl_modes         = { 0x00, 0x08 }, // 00 - on, 08 - 10 sec auto off
		.max_mode         = 1,
		.bl_state_address = 0xd3,
		.state_base_value = 0x80,
		.max_state        = 3,
	},
};

static const char *ALLOWED_FW_26[] __initconst = {
	"14DLEMS1.105", // Modern 14 B5M
	NULL
};

static struct msi_ec_conf CONF26 __initdata = {
	.allowed_fw = ALLOWED_FW_26, // WMI1 based
	.charge_control_address = 0xef,
	.webcam = {
		.address       = 0x2e,
		.block_address = 0x2f,
		.bit           = 1,
	},
	.fn_win_swap = {
		.address = 0xbf,
		.bit     = 4,
		.invert  = false,
	},
	.cooler_boost = {
		.address = 0x98,
		.bit     = 7,
	},
	.shift_mode = {
		.address = 0xf2,
		.modes = {
			{ SM_ECO_NAME,     0xc2 }, // Super Battery
			{ SM_COMFORT_NAME, 0xc1 }, // Silent / Balanced / AI
			{ SM_SPORT_NAME,   0xc0 }, // Performance
			MSI_EC_MODE_NULL
		},
	},
	.super_battery = {
		.address = MSI_EC_ADDR_UNSUPP, // 0x33 switches between 0x0D and 0x05
		.mask    = 0x0f,
	},
	.fan_mode = {
		.address = 0xd4,
		.modes = {
			{ FM_AUTO_NAME,     0x0d },
			{ FM_SILENT_NAME,   0x1d },
			{ FM_ADVANCED_NAME, 0x8d },
			MSI_EC_MODE_NULL
		},
	},
	.cpu = {
		.rt_temp_address      = 0x68,
		.rt_fan_speed_address = 0x71,
	},
	.gpu = {
		.rt_temp_address      = MSI_EC_ADDR_UNSUPP,
		.rt_fan_speed_address = MSI_EC_ADDR_UNSUPP,
	},
	.leds = {
		.micmute_led_address = 0x2b,
		.mute_led_address    = 0x2c,
		.bit                 = 2,
	},
	.kbd_bl = {
		.bl_mode_address  = MSI_EC_ADDR_UNSUPP, // not presented in MSI app
		.bl_modes         = { 0x00, 0x08 },
		.max_mode         = 1,
		.bl_state_address = 0xf3,
		.state_base_value = 0x80,
		.max_state        = 3,
	},
};

static const char *ALLOWED_FW_27[] __initconst = {
	"17S2IMS1.113", // Raider GE78 HX Smart Touchpad 13V
	NULL
};

static struct msi_ec_conf CONF27 __initdata = {
	.allowed_fw = ALLOWED_FW_27, // WMI2 based
	.charge_control_address = 0xd7,
	.webcam = {
		.address       = 0x2e,
		.block_address = 0x2f,
		.bit           = 1,
	},
	.fn_win_swap = {
		.address = 0xe8,
		.bit     = 4,
		.invert  = true,
	},
	.cooler_boost = {
		.address = 0x98,
		.bit     = 7,
	},
	.shift_mode = {
		.address = 0xd2,
		.modes = {
			{ SM_ECO_NAME,     0xc2 },
			{ SM_COMFORT_NAME, 0xc1 },
			{ SM_SPORT_NAME,   0xc0 },
			{ SM_TURBO_NAME,   0xc4 },
			MSI_EC_MODE_NULL
		},
	},
	.super_battery = {
		.address = 0xeb,
		.mask    = 0x0f,
	},
	.fan_mode = {
		.address = 0xd4,
		.modes = {
			{ FM_AUTO_NAME,     0x0d },
			{ FM_SILENT_NAME,   0x1d },
			{ FM_ADVANCED_NAME, 0x8d },
			MSI_EC_MODE_NULL
		},
	},
	.cpu = {
		.rt_temp_address      = 0x68,
		.rt_fan_speed_address = 0x71,
	},
	.gpu = {
		.rt_temp_address      = 0x80,
		.rt_fan_speed_address = 0x89,
	},
	.leds = {
		.micmute_led_address = 0x2c,
		.mute_led_address    = 0x2d,
		.bit                 = 1,
	},
	.kbd_bl = {
		.bl_mode_address  = MSI_EC_ADDR_UNSUPP,
		.bl_modes         = { 0x00, 0x08 },
		.max_mode         = 1,
		.bl_state_address = MSI_EC_ADDR_UNSUPP,
		.state_base_value = 0x80,
		.max_state        = 3,
	},
};

static const char *ALLOWED_FW_28[] __initconst = {
	"1822EMS1.105", // Titan 18 HX A14V
	"1822EMS1.109", // WMI 2.8
	"1822EMS1.111",
	"1822EMS1.112",
	"1822EMS1.114",
	"1822EMS1.115",
	NULL
};

static struct msi_ec_conf CONF28 __initdata = {
	.allowed_fw = ALLOWED_FW_28,
	.charge_control_address = 0xd7,
	// .usb_share  {
	// 	.address      = 0xbf, // states: 0x08 || 0x28
	// 	.bit          = 5,
	// }, // Like Katana 17 B11UCX
	.webcam = {
		.address       = MSI_EC_ADDR_UNSUPP,
		.block_address = MSI_EC_ADDR_UNSUPP,
		.bit           = 1,
	},
	.fn_win_swap = {
		.address = 0xe8,
		.bit     = 4, // 0x01-0x11
		.invert  = false,
	},
	.cooler_boost = {
		.address = 0x98,
		.bit     = 7,
	},
	.shift_mode = {
		.address = 0xd2,
		.modes = {
			{ SM_ECO_NAME,     0xc2 }, // super battery
			{ SM_COMFORT_NAME, 0xc1 }, // balanced
			{ SM_TURBO_NAME,   0xc4 }, // extreme
			MSI_EC_MODE_NULL
		},
	},
	.super_battery = {
		.address = 0xeb, // 0x0F ( on ) or 0x00 ( off ) on 0xEB
		.mask    = 0x0f, // 00, 0f
	},
	.fan_mode = {
		.address = 0xd4,
		.modes = {
			{ FM_AUTO_NAME,     0x0d },
			{ FM_SILENT_NAME,   0x1d },
			{ FM_ADVANCED_NAME, 0x8d },
			MSI_EC_MODE_NULL
		},
	},
	.cpu = {
		.rt_temp_address      = 0x68,
		.rt_fan_speed_address = 0x71,
		// n/rpm register is C9
	},
	.gpu = {
		.rt_temp_address      = 0x80,
		.rt_fan_speed_address = 0x89,
	},
	.leds = {
		.micmute_led_address = 0x2c,
		.mute_led_address    = 0x2d,
		.bit                 = 1,
	},
	.kbd_bl = {
		.bl_mode_address  = MSI_EC_ADDR_UNSUPP, // KB auto turn off
		.bl_modes         = { 0x00, 0x08 }, // always on; off after 10 sec
		.max_mode         = 1,
		.bl_state_address = MSI_EC_ADDR_UNSUPP, // bugged RGB
		.state_base_value = 0x80,
		.max_state        = 3,
	},
};

static const char *ALLOWED_FW_29[] __initconst = {
	"16V5EMS1.107", // Stealth GS66 12UE / 12UGS
	"16V5EMS1.108",
	NULL
};

static struct msi_ec_conf CONF29 __initdata = {
	.allowed_fw = ALLOWED_FW_29,
	.charge_control_address = 0xd7,
	// .usb_share  {
	// 	.address      = 0xbf,
	// 	.bit          = 5,
	// },
	.webcam = {
		.address       = 0x2e,
		.block_address = 0x2f,
		.bit           = 1,
	},
	.fn_win_swap = {
		.address = 0xe8,
		.bit     = 4,
		.invert  = true,
	},
	.cooler_boost = {
		.address = 0x98,
		.bit     = 7,
	},
	.shift_mode = {
		.address = 0xd2,
		.modes = {
			{ SM_ECO_NAME,     0xc2 }, // super battery
			{ SM_COMFORT_NAME, 0xc1 }, // balanced
			{ SM_TURBO_NAME,   0xc4 }, // extreme
			MSI_EC_MODE_NULL
		},
	},
	.super_battery = {
		.address = 0xeb,
		.mask    = 0x0f,
	},
	.fan_mode = {
		.address = 0xd4,
		.modes = {
			{ FM_AUTO_NAME,     0x0d },
			{ FM_SILENT_NAME,   0x1d },
			{ FM_ADVANCED_NAME, 0x8d },
			MSI_EC_MODE_NULL
		},
	},
	.cpu = {
		.rt_temp_address      = 0x68,
		.rt_fan_speed_address = 0x71,
	},
	.gpu = {
		.rt_temp_address      = 0x80,
		.rt_fan_speed_address = 0x89,
	},
	.leds = {
		.micmute_led_address = MSI_EC_ADDR_UNSUPP,
		.mute_led_address    = MSI_EC_ADDR_UNSUPP,
		.bit                 = 1,
	},
	.kbd_bl = {
		.bl_mode_address  = MSI_EC_ADDR_UNSUPP,
		.bl_modes         = { },
		.max_mode         = 1,
		.bl_state_address = MSI_EC_ADDR_UNSUPP,
		.state_base_value = 0x80,
		.max_state        = 3,
	},
};

static const char *ALLOWED_FW_30[] __initconst = {
	"17Q2IMS1.107", // Titan GT77HX 13VH
	"17Q2IMS1.10D",
	NULL
};

static struct msi_ec_conf CONF30 __initdata = {
	.allowed_fw = ALLOWED_FW_30, // WMI2 based
	.charge_control_address = 0xd7,
	.webcam = {
		.address       = 0x2e,
		.block_address = MSI_EC_ADDR_UNSUPP,
		.bit           = 1,
	},
	.fn_win_swap = {
		.address = 0xe8,
		.bit     = 4,
		.invert  = false,
	},
	.cooler_boost = {
		.address = 0x98,
		.bit     = 7,
	},
	.shift_mode = {
		.address = 0xd2,
		.modes = {
			{ SM_ECO_NAME,     0xc2 }, // eco works as expected (much slower, uses less power and lower fan speeds)
			{ SM_COMFORT_NAME, 0xc1 }, // comfort, sport, and turbo all seem to be the same
			{ SM_SPORT_NAME,   0xc0 },
			{ SM_TURBO_NAME,   0xc4 },
			MSI_EC_MODE_NULL
		},
	},
	.super_battery = {
		.address = MSI_EC_ADDR_UNSUPP,
		.mask    = 0x0f,
	},
	.fan_mode = {
		.address = 0xd4,
		.modes = {
			{ FM_AUTO_NAME,     0x0d },
			{ FM_SILENT_NAME,   0x1d },
			{ FM_ADVANCED_NAME, 0x8d },
			MSI_EC_MODE_NULL
		},
	},
	.cpu = {
		.rt_temp_address      = 0x68,
		.rt_fan_speed_address = 0x71,
	},
	.gpu = {
		.rt_temp_address      = 0x80,
		.rt_fan_speed_address = 0x89,
	},
	.leds = {
		.micmute_led_address = MSI_EC_ADDR_UNKNOWN,
		.mute_led_address    = MSI_EC_ADDR_UNKNOWN,
		.bit = 1,
	},
	.kbd_bl = {
		.bl_mode_address  = MSI_EC_ADDR_UNKNOWN,
		.bl_modes         = {},
		.max_mode         = 1,
		.bl_state_address = 0xd3,
		.state_base_value = 0x80,
		.max_state        = 3,
	},
};

static const char *ALLOWED_FW_31[] __initconst = {
	"16Q2EMS1.107", // GS65 Stealth Thin 8RF
	"16Q2EMS1.T40",
	"16Q4EMS1.110", // GS65 Stealth
	NULL
};

static struct msi_ec_conf CONF31 __initdata = {
	.allowed_fw = ALLOWED_FW_31,
	.charge_control_address = 0xef,
	.webcam = {
		.address       = 0x2e,
		.block_address = 0x2f,
		.bit           = 1,
	},
	.fn_win_swap = {
		.address = 0xbf,
		.bit     = 4, // 0x00-0x10
		.invert  = false,
	},
	.cooler_boost = {
		.address = 0x98,
		.bit     = 7,
	},
	.shift_mode = {
		.address = 0xf2,
		.modes = {
			{ SM_ECO_NAME,     0xc2 }, // super battery
			{ SM_COMFORT_NAME, 0xc1 }, // balanced
			{ SM_TURBO_NAME,   0xc4 }, // extreme
			{ SM_SPORT_NAME,   0xc0 }, // sport
			MSI_EC_MODE_NULL
		},
	},
	.super_battery = {
		.address = MSI_EC_ADDR_UNSUPP, // Function not shown in dragon center
	},
	.fan_mode = {
		.address = 0xf4,
		.modes = {
			{ FM_AUTO_NAME,     0x0c },
			{ FM_BASIC_NAME,    0x4c },
			{ FM_ADVANCED_NAME, 0x8c },
			MSI_EC_MODE_NULL
		},
	},
	.cpu = {
		.rt_temp_address      = 0x68,
		.rt_fan_speed_address = 0x71,
		// n/rpm register is C9
	},
	.gpu = {
		.rt_temp_address      = 0x80,
		.rt_fan_speed_address = 0x89,
	},
	.leds = {
		.micmute_led_address = MSI_EC_ADDR_UNSUPP,
		.mute_led_address    = MSI_EC_ADDR_UNSUPP,
		.bit                 = 1,
	},
	.kbd_bl = {
		.bl_mode_address  = MSI_EC_ADDR_UNSUPP, // KB auto turn off
		.bl_modes         = { 0x00, 0x08 }, // always on; off after 10 sec
		.max_mode         = 1,
		.bl_state_address = MSI_EC_ADDR_UNSUPP,
		.state_base_value = 0x81,
		.max_state        = 3,
	},
};

static const char *ALLOWED_FW_32[] __initconst = {
	"158PIMS1.207", // Bravo 15 B7E
	"158PIMS1.112", // Bravo 15 B7ED
	"158PIMS1.114",
	NULL
};

static struct msi_ec_conf CONF32 __initdata = {
	.allowed_fw = ALLOWED_FW_32, // WMI2 based
	.charge_control_address = 0xd7,
	.webcam = {
		.address       = 0x2e,
		.block_address = MSI_EC_ADDR_UNSUPP,
		.bit           = 1,
	},
	.fn_win_swap = {
		.address = 0xe8,
		.bit     = 4,
		.invert  = true,
	},
	.cooler_boost = {
		.address = 0x98,
		.bit     = 7,
	},
	.shift_mode = {
		.address = 0xd2,
		.modes = {
			{ SM_ECO_NAME,     0xc2 },
			{ SM_COMFORT_NAME, 0xc1 },
			{ SM_TURBO_NAME,   0xc4 },
			MSI_EC_MODE_NULL
		},
	},
	.super_battery = {
		.address = MSI_EC_ADDR_UNKNOWN,
		.mask    = 0x0f,
	},
	.fan_mode = {
		.address = 0xd4,
		.modes = {
			{ FM_AUTO_NAME,     0x0d },
			{ FM_SILENT_NAME,   0x1d },
			{ FM_ADVANCED_NAME, 0x8d },
			MSI_EC_MODE_NULL
		},
	},
	.cpu = {
		.rt_temp_address      = 0x68,
		.rt_fan_speed_address = 0x71,
	},
	.gpu = {
		.rt_temp_address      = MSI_EC_ADDR_UNSUPP,
		.rt_fan_speed_address = MSI_EC_ADDR_UNSUPP,
	},
	.leds = {
		.micmute_led_address = 0x2c,
		.mute_led_address    = 0x2d,
		.bit                 = 1,
	},
	.kbd_bl = {
		.bl_mode_address  = MSI_EC_ADDR_UNSUPP,
		.bl_modes         = { },
		.max_mode         = 1,
		.bl_state_address = 0xd3,
		.state_base_value = 0x80,
		.max_state        = 3,
	},
};

static const char *ALLOWED_FW_33[] __initconst = {
	"17N1EMS1.109", // MSI Creator Z17 A12UGST
	NULL
};

static struct msi_ec_conf CONF33 __initdata = {
	.allowed_fw = ALLOWED_FW_33,
	.charge_control_address = 0xd7,
	.webcam = {
		.address       = 0x2e,
		.block_address = MSI_EC_ADDR_UNSUPP,
		.bit           = 1,
	},
	.fn_win_swap = {
		.address = 0xe8,
		.bit     = 4,
		.invert  = true,
	},
	.cooler_boost = {
		.address = 0x98,
		.bit     = 7,
	},
	.shift_mode = {
		.address = 0xD2,
		.modes = {
			{ SM_ECO_NAME,     0xc2 },
			{ SM_COMFORT_NAME, 0xc1 },
			{ SM_SPORT_NAME,   0xc0 },
			MSI_EC_MODE_NULL
		},
	},
	.super_battery = {
		.address = 0xeb,
		.mask    = 0x0f,
	},
	.fan_mode = {
		.address = 0xd4,
		.modes = {
			{ FM_AUTO_NAME,     0x0d },
			{ FM_SILENT_NAME,   0x1d },
			{ FM_ADVANCED_NAME, 0x4d },
			MSI_EC_MODE_NULL
		},
	},
	.cpu = {
		.rt_temp_address      = 0x68,
		.rt_fan_speed_address = 0x71,
	},
	.gpu = {
		.rt_temp_address      = 0x80,
		.rt_fan_speed_address = 0x89,
	},
	.leds = {
		.micmute_led_address = 0x2c,
		.mute_led_address    = 0x2d,
		.bit                 = 1,
	},
	.kbd_bl = {
		.bl_mode_address  = MSI_EC_ADDR_UNSUPP,
		.bl_modes         = { 0x00, 0x08 },
		.max_mode         = 1,
		.bl_state_address = MSI_EC_ADDR_UNSUPP,
		.state_base_value = 0x80,
		.max_state        = 3,
	},
};

static const char *ALLOWED_FW_34[] __initconst = {
	"14C4EMS1.120", // Prestige 14 A11SCX
	"14C6EMS1.109", // Prestige 14 Evo A12M
	NULL
};

static struct msi_ec_conf CONF34 __initdata = {
	.allowed_fw = ALLOWED_FW_34,
	.charge_control_address = 0xd7,
	.webcam = {
		.address       = 0x2e,
		.block_address = 0x2f,
		.bit           = 1,
	},
	.fn_win_swap = {
		.address = 0xe8,
		.bit     = 4,
		.invert  = true,
	},
	.cooler_boost = {
		.address = 0x98,
		.bit     = 7,
	},
	.shift_mode = {
		.address = 0xd2,
		.modes = {
			{ SM_ECO_NAME,     0xc2 }, // super battery
			{ SM_COMFORT_NAME, 0xc1 }, // silent / balanced
			{ SM_SPORT_NAME,   0xc0 }, // high performance
			MSI_EC_MODE_NULL
		},
	},
	.super_battery = {
		.address = 0xeb,
		.mask    = 0x0f,
	},
	.fan_mode = {
		.address = 0xd4,
		.modes = {
			{ FM_AUTO_NAME,     0x0d }, // super battery, balanced and auto high performance modes
			{ FM_SILENT_NAME,   0x1d }, // silent mode
			{ FM_ADVANCED_NAME, 0x4d }, // advanced high performance mode
			MSI_EC_MODE_NULL
		},
	},
	.cpu = {
		.rt_temp_address      = 0x68,
		.rt_fan_speed_address = 0x71,
	},
	.gpu = {
		.rt_temp_address      = MSI_EC_ADDR_UNKNOWN,
		.rt_fan_speed_address = MSI_EC_ADDR_UNKNOWN,
	},
	.leds = {
		.micmute_led_address = 0x2c,
		.mute_led_address    = 0x2d,
		.bit                 = 1,
	},
	.kbd_bl = {
		.bl_mode_address  = 0x2c,
		.bl_modes         = { 0x00, 0x08 }, // always on / off after 10 sec
		.max_mode         = 1,
		.bl_state_address = 0xd3,
		.state_base_value = 0x80,
		.max_state        = 3,
	},
};

static const char *ALLOWED_FW_35[] __initconst = {
	"15M2IMS1.110", // Raider GE68HX 13VG
	"15M2IMS1.113",
	NULL
};

static struct msi_ec_conf CONF35 __initdata = {
	.allowed_fw = ALLOWED_FW_35, // WMI2 based
	.charge_control_address = 0xd7,
	// .usb_share = {
	//  	.address      = 0xbf, // states: 0x08 || 0x28
	//  	.bit          = 5,
	// },
	.webcam = {
		.address       = 0x2e,
		.block_address = MSI_EC_ADDR_UNSUPP, // not in MSI app
		.bit           = 1,
	},
	.fn_win_swap = {
		.address = 0xe8,
		.bit     = 4,
		.invert  = true,
	},
	.cooler_boost = {
		.address = 0x98,
		.bit     = 7,
	},
	.shift_mode = {
		.address = 0xd2,
		.modes = {
			{ SM_ECO_NAME,     0xc2 }, // Super Battery
			{ SM_COMFORT_NAME, 0xc1 }, // Silent / Balanced / AI
			{ SM_TURBO_NAME,   0xc4 }, // Performance
			MSI_EC_MODE_NULL
		},
	},
	.super_battery = {
		.address = 0xeb,
		.mask    = 0x0f,
	},
	.fan_mode = {
		.address = 0xd4,
		.modes = {
			{ FM_AUTO_NAME,     0x0d },
			{ FM_SILENT_NAME,   0x1d },
			{ FM_ADVANCED_NAME, 0x8d },
			MSI_EC_MODE_NULL
		},
	},
	.cpu = {
		.rt_temp_address      = 0x68,
		.rt_fan_speed_address = 0x71,
		// Fan rpm is 480000 / value at combined: c8..c9
	},
	.gpu = {
		.rt_temp_address      = 0x80,
		.rt_fan_speed_address = 0x89,
		// Fan rpm is 480000 / value at combined: ca..cb
	},
	.leds = {
		.micmute_led_address = 0x2c,
		.mute_led_address    = 0x2d,
		.bit                 = 1,
	},
	.kbd_bl = {
		.bl_mode_address  = MSI_EC_ADDR_UNSUPP,
		.bl_modes         = { 0x00, 0x08 },
		.max_mode         = 1,
		.bl_state_address = MSI_EC_ADDR_UNSUPP,
		.state_base_value = 0x80,
		.max_state        = 3,
	},
};

static const char *ALLOWED_FW_36[] __initconst = {
	"1585EMS1.112", // Katana 15 B13VGK
	"1585EMS1.115", // Pulse 15 B13VGK
	"1585EMS2.115", // Katana 15 B12VFK
	NULL
};

static struct msi_ec_conf CONF36 __initdata = {
	.allowed_fw = ALLOWED_FW_36, // WMI2 based
	.charge_control_address = 0xd7,
	.webcam = {
		.address       = 0x2e,
		.block_address = MSI_EC_ADDR_UNSUPP, // not supported but it is already controlled by hardware
		.bit           = 1,
	},
	.fn_win_swap = {
		.address = 0xe8,
		.bit     = 4,
		.invert  = true, // true because FN key is on right side
	},
	.cooler_boost = {
		.address = 0x98,
		.bit     = 7,
	},
	.shift_mode = {
		.address = 0xD2,
		.modes = {
			{ SM_ECO_NAME,     0xc2 },
			{ SM_COMFORT_NAME, 0xc1 },
			{ SM_TURBO_NAME,   0xc4 },
			MSI_EC_MODE_NULL
		},
	},
	.super_battery = {
		.address = 0xeb,
		.mask    = 0x0f,
	},
	.fan_mode = {
		.address = 0xd4,
		.modes = {
			{ FM_AUTO_NAME,     0x0d },
			{ FM_SILENT_NAME,   0x1d },
			{ FM_ADVANCED_NAME, 0x8d },
			MSI_EC_MODE_NULL
		},
	},
	.cpu = {
		.rt_temp_address      = 0x68, // CPU temperature
		.rt_fan_speed_address = 0x71,
	},
	.gpu = {
		.rt_temp_address      = 0x80, // GPU temperature
		.rt_fan_speed_address = 0x89,
	},
	.leds = {
		.micmute_led_address = 0x2c,
		.mute_led_address    = 0x2d,
		.bit                 = 1,
	},
	.kbd_bl = {
		.bl_mode_address  = MSI_EC_ADDR_UNSUPP,
		.bl_modes         = { 0x00, 0x08 },
		.max_mode         = 1,
		.bl_state_address = MSI_EC_ADDR_UNSUPP,
		.state_base_value = 0x80,
		.max_state        = 3,
	},
};

static const char *ALLOWED_FW_37[] __initconst = {
	"15M1IMS1.110", // Vector GP68 HX 13V
	"15M1IMS1.113", // Vector GP68 HX 12V
	"15M3EMS1.105", // Vector 16 HX AI A2XWHG
	"15M3EMS1.106",
	"15M3EMS1.107",
	NULL
};

static struct msi_ec_conf CONF37 __initdata = {
	.allowed_fw = ALLOWED_FW_37, // WMI2 based
	.charge_control_address = 0xd7,
	// .usb_share  {
	// 	.address      = 0xbf, // states: 0x08 || 0x28
	// 	.bit          = 5,
	// }
	.webcam = {
		.address       = 0x2e,
		.block_address = 0x2f,
		.bit           = 1,
	},
	.fn_win_swap = {
		.address = 0xe8,
		.bit     = 4,
		.invert  = true,
	},
	.cooler_boost = {
		.address = 0x98,
		.bit     = 7,
	},
	.shift_mode = {
		.address = 0xd2,
		.modes = {
			{ SM_ECO_NAME,     0xc2 },
			{ SM_COMFORT_NAME, 0xc1 },
			{ SM_TURBO_NAME,   0xc4 },
			MSI_EC_MODE_NULL
		},
	},
	.super_battery = { // also on address 0x91 (?) = 0x5f - normal, 0x50 - silent
		.address = 0xeb,
		.mask    = 0x0f,
	},
	.fan_mode = {
		.address = 0xd4,
		.modes = {
			{ FM_AUTO_NAME,     0x0d },
			{ FM_SILENT_NAME,   0x1d },
			{ FM_ADVANCED_NAME, 0x8d },
			MSI_EC_MODE_NULL
		},
	},
	.cpu = {
		.rt_temp_address      = 0x68,
		.rt_fan_speed_address = 0x71,
	},
	.gpu = {
		.rt_temp_address      = 0x80,
		.rt_fan_speed_address = 0x89,
	},
	.leds = {
		.micmute_led_address = 0x2c,
		.mute_led_address    = 0x2d,
		.bit                 = 1,
	},
	.kbd_bl = {
		.bl_mode_address  = MSI_EC_ADDR_UNSUPP,
		.bl_modes         = { 0x00, 0x08 },
		.max_mode         = 1,
		.bl_state_address = MSI_EC_ADDR_UNSUPP,
		.state_base_value = 0x80,
		.max_state        = 3,
	},
};

static const char *ALLOWED_FW_38[] __initconst = {
	"17E8EMS1.101", // GL75 Leopard 10SCXR
	NULL
};

static struct msi_ec_conf CONF38 __initdata = {
	.allowed_fw = ALLOWED_FW_38, // WMI1 based
	.charge_control_address = 0xef,
	.webcam = {
		.address       = 0x2e,
		.block_address = 0x2f,
		.bit           = 1,
	},
	.fn_win_swap = {
		.address = 0xbf,
		.bit     = 4,
		.invert  = false,
	},
	.cooler_boost = {
		.address = 0x98,
		.bit     = 7,
	},
	.shift_mode = {
		.address = 0xf2,
		.modes = {
			{ SM_ECO_NAME,     0xc2 },
			{ SM_COMFORT_NAME, 0xc1 },
			{ SM_SPORT_NAME,   0xc0 },
			{ SM_TURBO_NAME,   0xc4 },
			MSI_EC_MODE_NULL
		},
	},
	.super_battery = {
		.address = MSI_EC_ADDR_UNKNOWN,
	},
	.fan_mode = {
		.address = 0xf4,
		.modes = {
			{ FM_AUTO_NAME,     0x00 },
			{ FM_ADVANCED_NAME, 0x80 },
			MSI_EC_MODE_NULL
		},
	},
	.cpu = {
		.rt_temp_address      = 0x68,
		.rt_fan_speed_address = 0x71,
	},
	.gpu = {
		.rt_temp_address      = 0x80,
		.rt_fan_speed_address = 0x89,
	},
	.leds = {
		.micmute_led_address = MSI_EC_ADDR_UNKNOWN,
		.mute_led_address    = MSI_EC_ADDR_UNKNOWN,
		.bit                 = 1,
	},
	.kbd_bl = {
		.bl_mode_address  = 0x2c,
		.bl_modes         = { 0x00, 0x08 },
		.max_mode         = 1,
		.bl_state_address = 0xf3,
		.state_base_value = 0x80,
		.max_state        = 3,
	},
};

static const char *ALLOWED_FW_39[] __initconst = {
	"16R7IMS1.104", // Thin GF63 12HW
	"16R8IMS1.107", // Thin GF63 12VE
	"16R8IMS1.108", // Thin GF63 12UCX
	"16R8IMS1.111", // Thin GF63 12V(E/F)
	"16R8IMS1.117", // Thin GF63 12UC
	"16R8IMS2.112", // Thin 15 B12UCX / B12VE
	"16R8IMS2.117",
	NULL
};

static struct msi_ec_conf CONF39 __initdata = {
	.allowed_fw = ALLOWED_FW_39, // WMI2 based
	.charge_control_address = 0xd7,
	.webcam = {
		.address       = 0x2e,
		.block_address = MSI_EC_ADDR_UNSUPP,
		.bit           = 1,
	},
	.fn_win_swap = {
		.address = 0xe8,
		.bit     = 4,
		.invert  = true,
	},
	.cooler_boost = {
		.address = 0x98,
		.bit     = 7,
	},
	.shift_mode = {
		.address = 0xd2,
		.modes = {
			{ SM_ECO_NAME,     0xc2 }, // eco-silent + super battery
			{ SM_COMFORT_NAME, 0xc1 }, // balanced
			{ SM_TURBO_NAME,   0xc4 }, // perf
			MSI_EC_MODE_NULL
		},
	},
	.super_battery = {
		.address = 0xeb,
		.mask    = 0x0f,
	},
	.fan_mode = {
		.address = 0xd4,
		.modes = {
			{ FM_AUTO_NAME,     0x0d },
			{ FM_SILENT_NAME,   0x1d }, // not used in Eco-silent
			{ FM_ADVANCED_NAME, 0x8d },
			MSI_EC_MODE_NULL
		},
	},
	.cpu = { // single fan
		.rt_temp_address      = 0x68,
		.rt_fan_speed_address = 0x71,
	},
	.gpu = {
		.rt_temp_address      = 0x80,
		.rt_fan_speed_address = 0x89,
	},
	.leds = {
		.micmute_led_address = MSI_EC_ADDR_UNSUPP,
		.mute_led_address    = MSI_EC_ADDR_UNSUPP,
		.bit                 = 1,
	},
	.kbd_bl = {
		.bl_mode_address  = MSI_EC_ADDR_UNSUPP,
		.bl_modes         = { },
		.max_mode         = 1,
		.bl_state_address = 0xd3,
		.state_base_value = 0x80,
		.max_state        = 3,
	},
};

static const char *ALLOWED_FW_40[] __initconst = {
	"17S1IMS1.105", // Raider GE78HX 13VI
	"17S1IMS1.113",
	"17S1IMS2.107", // Vector 17 HX  A14V
	NULL
};

static struct msi_ec_conf CONF40 __initdata = {
	.allowed_fw = ALLOWED_FW_40, // WMI2 based
	.charge_control_address = 0xd7,
	// .usb_share = {
	//  	.address      = 0xbf, // states: 0x08 || 0x28
	//  	.bit          = 5,
	// },
	.webcam = {
		.address       = 0x2e,
		.block_address = 0x2f,
		.bit           = 1,
	},
	.fn_win_swap = {
		.address = 0xe8,
		.bit     = 4,
		.invert  = true,
	},
	.cooler_boost = {
		.address = 0x98,
		.bit     = 7,
	},
	.shift_mode = {
		.address = 0xd2,
		.modes = {
			{ SM_ECO_NAME,     0xc2 }, // Super Battery
			{ SM_COMFORT_NAME, 0xc1 }, // Silent / Balanced / AI
			{ SM_TURBO_NAME,   0xc4 }, // Performance
			MSI_EC_MODE_NULL
		},
	},
	.super_battery = {
		.address = 0xeb,
		.mask    = 0x0f,
	},
	.fan_mode = {
		.address = 0xd4,
		.modes = {
			{ FM_AUTO_NAME,     0x0d },
			{ FM_SILENT_NAME,   0x1d },
			{ FM_ADVANCED_NAME, 0x8d },
			MSI_EC_MODE_NULL
		},
	},
	.cpu = {
		.rt_temp_address      = 0x68,
		.rt_fan_speed_address = 0x71,
		// Fan rpm is 480000 / value at combined: c8..c9
	},
	.gpu = {
		.rt_temp_address      = 0x80,
		.rt_fan_speed_address = 0x89,
		// Fan rpm is 480000 / value at combined: ca..cb
	},
	.leds = {
		.micmute_led_address = 0x2c,
		.mute_led_address    = 0x2d,
		.bit                 = 1,
	},
	.kbd_bl = {
		.bl_mode_address  = MSI_EC_ADDR_UNSUPP,
		.bl_modes         = { 0x00, 0x08 },
		.max_mode         = 1,
		.bl_state_address = MSI_EC_ADDR_UNSUPP,
		.state_base_value = 0x80,
		.max_state        = 3,
	},
};

static const char *ALLOWED_FW_41[] __initconst = {
	"15M1IMS2.111", // MSI Vector 16 HX A14VHG
	NULL
};

static struct msi_ec_conf CONF41 __initdata = {
	.allowed_fw = ALLOWED_FW_41, // WMI2 based
	.charge_control_address = 0xd7,
	.webcam = {
		.address       = 0x2e,
		.block_address = MSI_EC_ADDR_UNSUPP,
		.bit           = 1,
	},
	.fn_win_swap = {
		.address = 0xe8,
		.bit     = 4,
		.invert  = false,
	},
	.cooler_boost = {
		.address = 0x98,
		.bit     = 7,
	},
	.shift_mode = {
		.address = 0xd2,
		.modes = {
			{ SM_ECO_NAME,     0xc2 }, // Silent / Eco
			{ SM_COMFORT_NAME, 0xc1 }, // Balanced
			{ SM_TURBO_NAME,   0xc4 }, // Performance
			MSI_EC_MODE_NULL
		},
	},
	.super_battery = {
		.address = MSI_EC_ADDR_UNSUPP, // Function not shown in dragon center
	},
	.fan_mode = {
		.address = 0xd4,
		.modes = {
			{ FM_AUTO_NAME,     0x0d },
			{ FM_SILENT_NAME,   0x1d },
			{ FM_ADVANCED_NAME, 0x8d },
			MSI_EC_MODE_NULL
		},
	},
	.cpu = {
		.rt_temp_address      = 0x68,
		.rt_fan_speed_address = 0x71,
	},
	.gpu = {
		.rt_temp_address      = 0x80,
		.rt_fan_speed_address = 0x89,
	},
	.leds = {
		.micmute_led_address = 0x2c,
		.mute_led_address    = 0x2d,
		.bit                 = 1,
	},
	.kbd_bl = {
		.bl_mode_address  = MSI_EC_ADDR_UNSUPP,
		.bl_modes         = { 0x00, 0x08 },
		.max_mode         = 1,
		.bl_state_address = MSI_EC_ADDR_UNSUPP,
		.state_base_value = 0x80,
		.max_state        = 3,
	},
};

static const char *ALLOWED_FW_42[] __initconst = {
	"14L1EMS1.307", // Modern 14 H D13M
	"14L1EMS1.308",
	NULL
};

static struct msi_ec_conf CONF42 __initdata = {
	.allowed_fw = ALLOWED_FW_42, // WMI2 based
	.charge_control_address = 0xd7,
	.webcam = {
		.address       = MSI_EC_ADDR_UNSUPP,
		.block_address = 0x2f,
		.bit           = 1,
	},
	.fn_win_swap = {
		.address = 0xe8,
		.bit     = 4,
		.invert  = false,
	},
	.cooler_boost = {
		.address = 0x98,
		.bit     = 7,
	},
	.shift_mode = {
		.address = 0xd2,
		.modes = {
			{ SM_ECO_NAME,     0xc2 }, // super battery
			{ SM_COMFORT_NAME, 0xc1 }, // balanced + silent + ai
			{ SM_TURBO_NAME,   0xc4 }, // extreme performance
			MSI_EC_MODE_NULL
		},
	},
	.super_battery = {
		.address = 0xeb,
		.mask    = 0x0f,
	},
	.fan_mode = {
		.address = 0xd4,
		.modes = {
			{ FM_AUTO_NAME,     0x0d },
			{ FM_SILENT_NAME,   0x1d },
			{ FM_ADVANCED_NAME, 0x8d },
			MSI_EC_MODE_NULL
		},
	},
	.cpu = {
		.rt_temp_address      = 0x68,
		.rt_fan_speed_address = 0x71,
	},
	.gpu = {
		.rt_temp_address      = MSI_EC_ADDR_UNSUPP,
		.rt_fan_speed_address = MSI_EC_ADDR_UNSUPP,
	},
	.leds = {
		.micmute_led_address = 0x2c,
		.mute_led_address    = MSI_EC_ADDR_UNSUPP,
		.bit                 = 1,
	},
	.kbd_bl = {
		.bl_mode_address  = 0x2c,
		.bl_modes         = { 0x00, 0x08 }, // 00 - on, 08 - 10 sec auto off
		.max_mode         = 1,
		.bl_state_address = 0xd3,
		.state_base_value = 0x80,
		.max_state        = 3,
	},
};

static const char *ALLOWED_FW_43[] __initconst = {
	"14DKEMS1.104", // Modern 14 B4MW
	"14DKEMS1.105",
	NULL
};

static struct msi_ec_conf CONF43 __initdata = {
	.allowed_fw = ALLOWED_FW_43, // WMI1 based
	.charge_control_address = 0xef,
	.webcam = {
		.address       = 0x2e,
		.block_address = 0x2f,
		.bit           = 1,
	},
	.fn_win_swap = {
		.address = 0xbf,
		.bit     = 4,
		.invert  = false,
	},
	.cooler_boost = {
		.address = 0x98,
		.bit     = 7,
	},
	.shift_mode = {
		.address = 0xf2,
		.modes = {
			{ SM_ECO_NAME,     0xc2 }, // Super Battery
			{ SM_COMFORT_NAME, 0xc1 }, // Silent / Balanced / AI
			{ SM_SPORT_NAME,   0xc0 }, // Performance
			MSI_EC_MODE_NULL
		},
	},
	.super_battery = {
		.address = MSI_EC_ADDR_UNSUPP, // 0x33 switches between 0x0D and 0x05
		.mask    = 0x0f,
	},
	.fan_mode = {
		.address = 0xd4,
		.modes = {
			{ FM_AUTO_NAME,     0x0d },
			{ FM_SILENT_NAME,   0x1d },
			{ FM_ADVANCED_NAME, 0x8d },
			MSI_EC_MODE_NULL
		},
	},
	.cpu = {
		.rt_temp_address      = 0x68,
		.rt_fan_speed_address = 0x71,
	},
	.gpu = {
		.rt_temp_address      = MSI_EC_ADDR_UNSUPP,
		.rt_fan_speed_address = MSI_EC_ADDR_UNSUPP,
	},
	.leds = {
		.micmute_led_address = 0x2b,
		.mute_led_address    = 0x2c,
		.bit                 = 2,
	},
	.kbd_bl = {
		.bl_mode_address  = MSI_EC_ADDR_UNSUPP, // not presented in MSI app
		.bl_modes         = { 0x00, 0x08 },
		.max_mode         = 1,
		.bl_state_address = 0xf3,
		.state_base_value = 0x80,
		.max_state        = 3,
	},
};

static const char *ALLOWED_FW_44[] __initconst = {
	"17L5EMS1.111", // Pulse/Katana 17 B13V/GK
	"17L5EMS2.115", // Katana 17 B12VEK
	"17LNIMS1.10E", // Bravo 17 C7VE
	"17LNIMS1.505", // Katana A17 AI B8VF
	NULL
};

static struct msi_ec_conf CONF44 __initdata = {
	.allowed_fw = ALLOWED_FW_44, // WMI2 based
	.charge_control_address = 0xd7,
	// .usb_share = {
	//  	.address      = 0xbf, // states: 0x08 || 0x28
	//  	.bit          = 5,
	// },
	.webcam = {
		.address       = 0x2e,
		.block_address = 0x2f,
		.bit           = 1,
	},
	.fn_win_swap = {
		.address = 0xe8,
		.bit     = 4,
		.invert  = true,
	},
	.cooler_boost = {
		.address = 0x98,
		.bit     = 7,
	},
	.shift_mode = {
		.address = 0xd2,
		.modes = {
			{ SM_ECO_NAME,     0xc2 }, // Super Battery
			{ SM_COMFORT_NAME, 0xc1 }, // Silent / Balanced / AI
			{ SM_TURBO_NAME,   0xc4 }, // Performance
			MSI_EC_MODE_NULL
		},
	},
	.super_battery = {
		.address = 0xeb,
		.mask    = 0x0f,
	},
	.fan_mode = {
		.address = 0xd4,
		.modes = {
			{ FM_AUTO_NAME,     0x0d },
			{ FM_SILENT_NAME,   0x1d },
			{ FM_ADVANCED_NAME, 0x8d },
			MSI_EC_MODE_NULL
		},
	},
	.cpu = {
		.rt_temp_address      = 0x68,
		.rt_fan_speed_address = 0x71,
		// Fan rpm is 480000 / value at combined: c8..c9
	},
	.gpu = {
		.rt_temp_address      = 0x80,
		.rt_fan_speed_address = 0x89,
		// Fan rpm is 480000 / value at combined: ca..cb
	},
	.leds = {
		.micmute_led_address = 0x2c,
		.mute_led_address    = 0x2d,
		.bit                 = 1,
	},
	.kbd_bl = {
		.bl_mode_address  = MSI_EC_ADDR_UNSUPP,
		.bl_modes         = { 0x00, 0x08 },
		.max_mode         = 1,
		.bl_state_address = MSI_EC_ADDR_UNSUPP,
		.state_base_value = 0x80,
		.max_state        = 3,
	},
};

static const char *ALLOWED_FW_45[] __initconst = {
	"1545IMS1.109", // Raider GE67 HX 12U
	NULL
};

static struct msi_ec_conf CONF45 __initdata = {
	.allowed_fw = ALLOWED_FW_45, // WMI2 based
	.charge_control_address = 0xd7,
	// .usb_share = {
	//  	.address      = 0xbf, // states: 0x08 (off) || 0x28 (on)
	//  	.bit          = 5,
	// },
	.webcam = {  // no option in msi-center
		.address       = 0x2e,
		.block_address = MSI_EC_ADDR_UNSUPP, // not in MSI app
		.bit           = 1,
	},
	.fn_win_swap = {
		.address = 0xe8,
		.bit     = 4,  // 01 or 11
		.invert  = true,
	},
	.cooler_boost = {
		.address = 0x98,
		.bit     = 7,
	},
	.shift_mode = {
		.address = 0xd2,
		.modes = {
			{ SM_COMFORT_NAME, 0xc1 }, // Silent / Balanced / AI
			{ SM_ECO_NAME,     0xc2 }, // Super Battery
			{ SM_TURBO_NAME,   0xc4 }, // Performance
			MSI_EC_MODE_NULL
		},
	},
	.super_battery = {
		.address = 0xeb,
		.mask    = 0x0f,
	},
	.fan_mode = {
		.address = 0xd4,
		.modes = {
			{ FM_AUTO_NAME,     0x0d },
			{ FM_SILENT_NAME,   0x1d },
			{ FM_ADVANCED_NAME, 0x8d },
			MSI_EC_MODE_NULL
		},
	},
	.cpu = {
		.rt_temp_address      = 0x68,
		.rt_fan_speed_address = 0x71,
		// Fan rpm is 480000 / value at combined: c8..c9
	},
	.gpu = {
		.rt_temp_address      = 0x80,
		.rt_fan_speed_address = 0x89,
		// Fan rpm is 480000 / value at combined: ca..cb
	},
	.leds = {
		.micmute_led_address = MSI_EC_ADDR_UNSUPP,
		.mute_led_address    = MSI_EC_ADDR_UNSUPP,
		.bit                 = 1,
	},
	.kbd_bl = {
		.bl_mode_address  = MSI_EC_ADDR_UNSUPP,
		.bl_modes         = { 0x00, 0x08 },
		.max_mode         = 1,
		.bl_state_address = MSI_EC_ADDR_UNSUPP,
		.state_base_value = 0x80,
		.max_state        = 3,
	},
};

static const char *ALLOWED_FW_46[] __initconst = {
	"16W1EMS1.102", // GF65 Thin 9SE(X(R)) / 9SD
	"16W1EMS1.103",
	"16W1EMS1.104",
	"16W1EMS2.103", // GF65 Thin 10SCSXR / 10SD(R) / 10SE(R)
	"16W2EMS1.101", // GF65 Thin 10UE
	NULL
};

static struct msi_ec_conf CONF46 __initdata = {
	.allowed_fw = ALLOWED_FW_46, // WMI1 based
	.charge_control_address = 0xef,
	.webcam = {
		.address       = 0x2e,
		.block_address = 0x2f,
		.bit           = 1,
	},
	.fn_win_swap = {
		.address = 0xbf,
		.bit     = 4,
		.invert  = true,
	},
	.cooler_boost = {
		.address = 0x98,
		.bit     = 7,
	},
	.shift_mode = {
		.address = 0xf2,
		.modes = {
			{ SM_ECO_NAME,     0xc2 },
			{ SM_COMFORT_NAME, 0xc1 },
			{ SM_SPORT_NAME,   0xc0 },
			{ SM_TURBO_NAME,   0xc4 },
			MSI_EC_MODE_NULL
		},
	},
	.super_battery = {
		.address = MSI_EC_ADDR_UNSUPP,
		.mask    = 0x0f,
	},
	.fan_mode = {
		.address = 0xf4,
		.modes = {
			{ FM_AUTO_NAME,     0x0d },
			{ FM_SILENT_NAME,   0x1d },
			{ FM_BASIC_NAME,    0x4d },
			{ FM_ADVANCED_NAME, 0x8d },
			MSI_EC_MODE_NULL
		},
	},
	.cpu = {
		.rt_temp_address      = 0x68,
		.rt_fan_speed_address = 0x71,
	},
	.gpu = {
		.rt_temp_address      = 0x80,
		.rt_fan_speed_address = 0x89,
	},
	.leds = {
		.micmute_led_address = MSI_EC_ADDR_UNSUPP,
		.mute_led_address    = MSI_EC_ADDR_UNSUPP,
		.bit                 = 1,
	},
	.kbd_bl = {
		.bl_mode_address  = MSI_EC_ADDR_UNSUPP, // Only mode is solid red
		.bl_modes         = { 0x00, 0x08 },
		.max_mode         = 1,
		.bl_state_address = 0xf3,
		.state_base_value = 0x80,
		.max_state        = 3,
	},
};

static const char *ALLOWED_FW_47[] __initconst = {
	"17KKIMS1.108", // Alpha 17 C7VF / C7VG
	"17KKIMS1.109",
	"17KKIMS1.114",
	NULL
};

static struct msi_ec_conf CONF47 __initdata = {
	.allowed_fw = ALLOWED_FW_47, // WMI2 based
	.charge_control_address = 0xd7,
	// .usb_share = {
	//  	.address      = 0xbf, // states: 0x08 || 0x28
	//  	.bit          = 5,
	// },
	.webcam = {
		.address       = 0x2e,
		.block_address = MSI_EC_ADDR_UNSUPP,
		.bit           = 1,
	},
	.fn_win_swap = {
		.address = 0xe8,
		.bit     = 4,
		.invert  = true,
	},
	.cooler_boost = {
		.address = 0x98,
		.bit     = 7,
	},
	.shift_mode = {
		.address = 0xd2,
		.modes = {
			{ SM_ECO_NAME,     0xc2 }, // eco-silent
			{ SM_COMFORT_NAME, 0xc1 }, // balanced
			{ SM_TURBO_NAME,   0xc4 }, // extreme
			MSI_EC_MODE_NULL
		},
	},
	.super_battery = {
		.address = MSI_EC_ADDR_UNSUPP, // 0xEB=0 unchanged
		.mask    = 0x0f,
	},
	.fan_mode = {
		.address = 0xd4,
		.modes = {
			{ FM_AUTO_NAME,     0x0d }, // auto, cooler boost, balanced, eco-silent
			{ FM_ADVANCED_NAME, 0x8d }, // advanced
			MSI_EC_MODE_NULL
		},
	},
	.cpu = {
		.rt_temp_address      = 0x68,
		.rt_fan_speed_address = 0x71,
	},
	.gpu = {
		.rt_temp_address      = 0x80,
		.rt_fan_speed_address = 0x89,
	},
	.leds = {
		.micmute_led_address = MSI_EC_ADDR_UNSUPP,
		.mute_led_address    = MSI_EC_ADDR_UNSUPP,
		.bit                 = 1,
	},
	.kbd_bl = {
		.bl_mode_address  = MSI_EC_ADDR_UNSUPP,
		.bl_modes         = { 0x00, 0x08 },
		.max_mode         = 1,
		.bl_state_address = MSI_EC_ADDR_UNSUPP,
		.state_base_value = 0x80,
		.max_state        = 3,
	},
};

static const char *ALLOWED_FW_48[] __initconst = {
	"158NIMS1.109", // Bravo 15 C7V
	"158NIMS1.10D", // Bravo 15 C7UCX
	"158NIMS1.10E",
	"158NIMS1.30C", // Bravo 15 C7VFKP
	"158NIMS1.505", // Katana A15 AI B8VF
	NULL
};

static struct msi_ec_conf CONF48 __initdata = {
	.allowed_fw = ALLOWED_FW_48, // WMI2 based
	.charge_control_address = 0xd7,
	.webcam = { // tested
		.address       = 0x2e,
		.block_address = MSI_EC_ADDR_UNSUPP,
		.bit           = 1,
	},
	.fn_win_swap = { // tested
		.address = 0xe8,
		.bit     = 4,
		.invert  = true,
	},
	.cooler_boost = { // tested
		.address = 0x98,
		.bit     = 7,
	},
	.shift_mode = { // tested
		.address = 0xd2,
		.modes = {
			{ SM_ECO_NAME,     0xc2 }, // ECO - Silent
			{ SM_COMFORT_NAME, 0xc1 }, // balanced + silent
			{ SM_TURBO_NAME,   0xc4 }, // extreme performance
			MSI_EC_MODE_NULL
		},
	},
	.super_battery = { // done
		.address = MSI_EC_ADDR_UNSUPP,
	},
	.fan_mode = { // untested
		.address = 0xd4,
		.modes = {
			{ FM_AUTO_NAME,     0x0d },
			{ FM_SILENT_NAME,   0x1d },
			{ FM_ADVANCED_NAME, 0x8d },
			MSI_EC_MODE_NULL
		},
	},
	.cpu = { // tested
		.rt_temp_address      = 0x68,
		.rt_fan_speed_address = 0x71,
	},
	.gpu = { // tested
		.rt_temp_address      = 0x80,
		.rt_fan_speed_address = 0x89,
	},
	.leds = {
		.micmute_led_address = 0x2c,
		.mute_led_address    = 0x2d,
		.bit                 = 1,
	},
	.kbd_bl = {
		.bl_mode_address  = MSI_EC_ADDR_UNSUPP,
		.bl_modes         = { },
		.max_mode         = 1,
		.bl_state_address = 0xd3,
		.state_base_value = 0x80,
		.max_state        = 3,
	},
};

static const char *ALLOWED_FW_49[] __initconst = {
	"16R4EMS1.101", // GF63 Thin 10SCX(R) / 10SCS(R)
	"16R4EMS1.102",
	"16R5EMS1.101", // GF63 Thin 10U(C/D) / 10SC
	"16R5EMS1.102",
	NULL
};

static struct msi_ec_conf CONF49 __initdata = {
	.allowed_fw = ALLOWED_FW_49, // WMI1 based
	.charge_control_address = 0xef,
	.webcam = {
		.address       = 0x2e,
		.block_address = 0x2f,
		.bit           = 1,
	},
	.fn_win_swap = {
		.address = 0xbf,
		.bit     = 4,
		.invert  = true,
	},
	.cooler_boost = {
		.address = 0x98,
		.bit     = 7,
	},
	.shift_mode = {
		.address = 0xf2,
		.modes = {
			{ SM_ECO_NAME,     0xc2 },
			{ SM_COMFORT_NAME, 0xc1 },
			{ SM_SPORT_NAME,   0xc0 },
			{ SM_TURBO_NAME,   0xc4 },
			MSI_EC_MODE_NULL
		},
	},
	.super_battery = {
		.address = MSI_EC_ADDR_UNSUPP,
		.mask    = 0x0f,
	},
	.fan_mode = {
		.address = 0xf4,
		.modes = {
			{ FM_AUTO_NAME,     0x0d },
			{ FM_SILENT_NAME,   0x1d },
			{ FM_ADVANCED_NAME, 0x8d },
			MSI_EC_MODE_NULL
		},
	},
	.cpu = {
		.rt_temp_address       = 0x68,
		.rt_fan_speed_address  = 0x71,
	},
	.gpu = {
		.rt_temp_address      = 0x80,
		.rt_fan_speed_address = 0x89,
	},
	.leds = {
		.micmute_led_address = MSI_EC_ADDR_UNSUPP,
		.mute_led_address    = MSI_EC_ADDR_UNSUPP,
		.bit                 = 1,
	},
	.kbd_bl = {
		.bl_mode_address  = MSI_EC_ADDR_UNSUPP,
		.bl_modes         = { 0x00, 0x08 },
		.max_mode         = 1,
		.bl_state_address = 0xf3,
		.state_base_value = 0x80,
		.max_state        = 3,
	},
};

static const char *ALLOWED_FW_50[] __initconst = {
	"1584EMS1.104",// Katana GF66 12UD
	"1584EMS1.112", // Katana GF66 12UC
	"1583EMS1.110", // Pulse  GL66 12UGK / Crosshair 15 B12UEZ / Katana GF66-12UG
	NULL
};

static struct msi_ec_conf CONF50 __initdata = {
	.allowed_fw = ALLOWED_FW_50, // WMI2 based
	.charge_control_address = 0xd7,
	.webcam = {
		.address       = 0x2e,
		.block_address = 0x2f,
		.bit           = 1,
	},
	.fn_win_swap = {
		.address = 0xe8,
		.bit     = 4,
		.invert  = true,
	},
	.cooler_boost = {
		.address = 0x98,
		.bit     = 7,
	},
	.shift_mode = {
		.address = 0xd2,
		.modes = {
			{ SM_ECO_NAME,     0xc2 }, // super battery (D4=0D)
			{ SM_COMFORT_NAME, 0xc1 }, // balanced + silent
			{ SM_TURBO_NAME,   0xc4 }, // extreme performance
			MSI_EC_MODE_NULL
		},
	},
	.super_battery = {
		.address = 0xeb, // only in SB
		.mask    = 0x0f,
	},
	.fan_mode = {
		.address = 0xd4,
		.modes = {
			{ FM_AUTO_NAME,     0x0d },
			{ FM_SILENT_NAME,   0x1d }, // only silent
			{ FM_ADVANCED_NAME, 0x8d },
			MSI_EC_MODE_NULL
		},
	},
	.cpu = {
		.rt_temp_address      = 0x68,
		.rt_fan_speed_address = 0x71,
	},
	.gpu = {
		.rt_temp_address      = 0x80,
		.rt_fan_speed_address = 0x89,
	},
	.leds = {
		.micmute_led_address = 0x2c,
		.mute_led_address    = 0x2d,
		.bit                 = 1,
	},
	.kbd_bl = {
		.bl_mode_address  = MSI_EC_ADDR_UNSUPP,
		.bl_modes         = { 0x00, 0x08 },
		.max_mode         = 1,
		.bl_state_address = 0xd3,
		.state_base_value = 0x80,
		.max_state        = 3,
	},
};

static const char *ALLOWED_FW_51[] __initconst = {
	"158MEMS1.100", // Bravo 15 B5ED
	"158MEMS1.101",
	"158KEMS1.104", // Bravo 15 B5DD
	"158KEMS1.106",
	"158KEMS1.109",
	NULL
};

static struct msi_ec_conf CONF51 __initdata = {
	.allowed_fw = ALLOWED_FW_51, // WMI1 based
	.charge_control_address = 0xef,
	.webcam = {
		.address       = 0x2e,
		.block_address = 0x2f,
		.bit           = 1,
	},
	.fn_win_swap = {
		.address = 0xbf,
		.bit     = 4,
		.invert  = true,
	},
	.cooler_boost = {
		.address = 0x98,
		.bit     = 7,
	},
	.shift_mode = {
		.address = 0xf2,
		.modes = {
			{ SM_ECO_NAME,     0xc2 },
			{ SM_COMFORT_NAME, 0xc1 },
			{ SM_TURBO_NAME,   0xc4 },
			MSI_EC_MODE_NULL
		},
	},
	.super_battery = {
		.address = MSI_EC_ADDR_UNKNOWN, // 0xd5 (automatic switching with shift mode)
		.mask    = 0x0f,
	},
	.fan_mode = {
		.address = 0xf4,
		.modes = {
			{ FM_AUTO_NAME,     0x0d },
			{ FM_SILENT_NAME,   0x1d },
			{ FM_ADVANCED_NAME, 0x8d },
			MSI_EC_MODE_NULL
		},
	},
	.cpu = {
		.rt_temp_address      = 0x68,
		.rt_fan_speed_address = 0x71,
	},
	.gpu = {
		.rt_temp_address      = 0x80,
		.rt_fan_speed_address = 0x89,
	},
	.leds = {
		.micmute_led_address = 0x2b,
		.mute_led_address    = 0x2c,
		.bit                 = 2,
	},
	.kbd_bl = {
		.bl_mode_address  = MSI_EC_ADDR_UNKNOWN,
		.bl_modes         = { 0x00, 0x08 },
		.max_mode         = 1,
		.bl_state_address = 0xf3,
		.state_base_value = 0x80,
		.max_state        = 3,
	},
};

static const char *ALLOWED_FW_52[] __initconst = {
	"16V1EMS1.109", // GS66 Stealth 10SFS
	"16V1EMS1.116",
	"16V1EMS1.118", // GS66 Stealth 10SE
	"16V3EMS1.106", // GS66 Stealth 10UE
	NULL
};

static struct msi_ec_conf CONF52 __initdata = {
	.allowed_fw = ALLOWED_FW_52, // WMI1 based
	.charge_control_address = 0xef,
	.webcam = {
		.address       = 0x2e,
		.block_address = 0x2f,
		.bit           = 1,
	},
	.fn_win_swap = {
		.address = 0xbf,
		.bit     = 4,
		.invert  = true,
	},
	.cooler_boost = {
		.address = 0x98,
		.bit     = 7,
	},
	.shift_mode = {
		.address = 0xf2,
		.modes = {
			{ SM_ECO_NAME,     0xc2 }, // super battery
			{ SM_COMFORT_NAME, 0xc1 }, // silent-balanced
			{ SM_TURBO_NAME,   0xc4 }, // extreme
			MSI_EC_MODE_NULL
		},
	},
	.super_battery = {
		.address = MSI_EC_ADDR_UNKNOWN,
		.mask    = 0x0f
	},
	.fan_mode = {
		.address = 0xf4,
		.modes = {
			{ FM_AUTO_NAME,     0x0d },
			{ FM_SILENT_NAME,   0x1d },
			{ FM_ADVANCED_NAME, 0x8d },
			MSI_EC_MODE_NULL
		},
	},
	.cpu = {
		.rt_temp_address      = 0x68,
		.rt_fan_speed_address = 0x71,
	},
	.gpu = {
		.rt_temp_address      = 0x80,
		.rt_fan_speed_address = 0x89,
	},
	.leds = { // enabled for Creator 15 A10SD
		.micmute_led_address = 0x2b,
		.mute_led_address    = 0x2c,
		.bit                 = 2,
	},
	.kbd_bl = {
		.bl_mode_address  = MSI_EC_ADDR_UNSUPP,
		.bl_modes         = { 0x00, 0x01 },
		.max_mode         = 1,
		.bl_state_address = MSI_EC_ADDR_UNSUPP,
		.state_base_value = 0x80,
		.max_state        = 3,
	},
};

static const char *ALLOWED_FW_53[] __initconst = {
	"159KIMS1.108", // Summit A16 AI+ A3HMTG, Prestige A16 AI+ A3HMG
	NULL
}; // lid position sensor requires 0xD9 bit 0 being set to work

static struct msi_ec_conf CONF53 __initdata = {
	.allowed_fw = ALLOWED_FW_53, // WMI2 based, Center S app
	.charge_control_address = 0xd7,
	.webcam = { // have no ability to power off camera module, just plastic cover
		.address       = MSI_EC_ADDR_UNSUPP,
		.block_address = MSI_EC_ADDR_UNSUPP,
		.bit           = 1,
	},
	.fn_win_swap = {
		.address = 0xe8,
		.bit     = 4,
		.invert  = true,
	},
	.cooler_boost = {
		.address = 0x98,
		.bit     = 7,
	},
	.shift_mode = {
		.address = 0xd2,
		.modes = {
			{ SM_ECO_NAME,     0xc2 },
			{ SM_COMFORT_NAME, 0xc1 },
			{ SM_TURBO_NAME,   0xc4 },
			MSI_EC_MODE_NULL
		},
	},
	.super_battery = {
		.address = MSI_EC_ADDR_UNSUPP,
	},
	.fan_mode = { // have 2 fans
		.address = 0xd4,
		.modes = {
			{ FM_AUTO_NAME,     0x0d },
			{ FM_SILENT_NAME,   0x1d },
			{ FM_ADVANCED_NAME, 0x8d }, // not present in app, but works with CPU curve
			MSI_EC_MODE_NULL
		},
	},
	.cpu = { // two fans use CPU as target
		.rt_temp_address      = 0x68,
		.rt_fan_speed_address = 0x71,
	},
	.gpu = { // no dGPU
		.rt_temp_address      = MSI_EC_ADDR_UNSUPP,
		.rt_fan_speed_address = MSI_EC_ADDR_UNSUPP,
	},
	.leds = { // requires 0xD9 bit 0 being set to work reliably
		.micmute_led_address = 0x2c,
		.mute_led_address    = 0x2d,
		.bit                 = 1,
	},
	.kbd_bl = {
		.bl_mode_address  = MSI_EC_ADDR_UNSUPP,
		.bl_state_address = 0xd3,
		.state_base_value = 0x80,
		.max_state        = 3,
	},
};

static const char *ALLOWED_FW_54[] __initconst = {
	"16R8IMS2.112", // Thin 15 B12UCX / B12VE
	"16R8IMS2.117",
	"16RKIMS1.110", // Thin A15 B7VF
	NULL
};

static struct msi_ec_conf CONF54 __initdata = {
	.allowed_fw = ALLOWED_FW_54, // WMI2 based
	.charge_control_address = 0xd7,
	.webcam = { // not present in app, but ec supports
		.address       = 0x2e,
		.block_address = 0x2f,
		.bit           = 1,
	},
	.fn_win_swap = {
		.address = 0xe8,
		.bit     = 4,
		.invert  = true,
	},
	.cooler_boost = {
		.address = 0x98,
		.bit     = 7,
	},
	.shift_mode = {
		.address = 0xd2,
		.modes = {
			{ SM_ECO_NAME,     0xc2 }, // eco-silent + super battery
			{ SM_COMFORT_NAME, 0xc1 }, // balanced
			{ SM_TURBO_NAME,   0xc4 }, // perf
			MSI_EC_MODE_NULL
		},
	},
	.super_battery = {
		.address = 0xeb,
		.mask    = 0x0f,
	},
	.fan_mode = {
		.address = 0xd4,
		.modes = {
			{ FM_AUTO_NAME,     0x0d },
			{ FM_SILENT_NAME,   0x1d }, // not used in Eco-silent
			{ FM_ADVANCED_NAME, 0x8d },
			MSI_EC_MODE_NULL
		},
	},
	.cpu = { // single fan
		.rt_temp_address      = 0x68,
		.rt_fan_speed_address = 0x71,
	},
	.gpu = {
		.rt_temp_address      = 0x80,
		.rt_fan_speed_address = 0x89,
	},
	.leds = { // not present on keyboard but app writes to them
		.micmute_led_address = MSI_EC_ADDR_UNSUPP,
		.mute_led_address    = MSI_EC_ADDR_UNSUPP,
		.bit                 = 1,
	},
	.kbd_bl = {
		.bl_mode_address  = MSI_EC_ADDR_UNSUPP,
		.bl_state_address = 0xd3,
		.state_base_value = 0x80,
		.max_state        = 3,
	},
};

static const char *ALLOWED_FW_55[] __initconst = {
	"17G1EMS2.106", // P75  CREATOR 9SG
	"17G1EMS1.107", // GS75 Stealth 9SF
	"17G3EMS1.115", // GS75 Stealth 10SF
	NULL
};

static struct msi_ec_conf CONF55 __initdata = {
	.allowed_fw = ALLOWED_FW_55, // WMI1 based
	.charge_control_address = 0xef,
	.webcam = {
		.address       = 0x2e,
		.block_address = MSI_EC_ADDR_UNSUPP,
		.bit           = 1,
	},
	.fn_win_swap = {
		.address = 0xbf,
		.bit     = 4,
		.invert  = false,
	},
	.cooler_boost = {
		.address = 0x98,
		.bit     = 7,
	},
	.shift_mode = {
		.address = 0xf2,
		.modes = {
			{ SM_SPORT_NAME,   0xc0 },
			{ SM_COMFORT_NAME, 0xc1 },
			{ SM_ECO_NAME,     0xc2 },
			{ SM_TURBO_NAME,   0xc4 },
			MSI_EC_MODE_NULL
		},
	},
	.super_battery = {
		.address = MSI_EC_ADDR_UNSUPP,
	},
	.fan_mode = {
		.address = 0xf4,
		.modes = {
			{ FM_AUTO_NAME,     0x0d },
			{ FM_BASIC_NAME,    0x4d },
			{ FM_ADVANCED_NAME, 0x8d },
			MSI_EC_MODE_NULL
		},
	},
	.cpu = {
		.rt_temp_address      = 0x68,
		.rt_fan_speed_address = 0x71,
	},
	.gpu = {
		.rt_temp_address      = 0x80,
		.rt_fan_speed_address = 0x89,
	},
	.leds = {
		.micmute_led_address = MSI_EC_ADDR_UNSUPP,
		.mute_led_address    = MSI_EC_ADDR_UNSUPP,
		.bit                 = 1,
	},
	.kbd_bl = {
		.bl_mode_address  = MSI_EC_ADDR_UNSUPP,
		.bl_modes         = { 0x00, 0x08 },
		.max_mode         = 1,
		.bl_state_address = MSI_EC_ADDR_UNSUPP, // per-key RGB
		.state_base_value = 0x80,
		.max_state        = 3,
	},
};

static const char *ALLOWED_FW_56[] __initconst = {
	"182LIMS1.108", // Vector A18 HX A9WHG
	NULL
};

static struct msi_ec_conf CONF56 __initdata = {
	.allowed_fw = ALLOWED_FW_56,
	.charge_control_address = 0xd7,
	.webcam = {
		.address       = MSI_EC_ADDR_UNSUPP,
		.block_address = MSI_EC_ADDR_UNSUPP,
		.bit           = 1,
	},
	.fn_win_swap = {
		.address = 0xe8,
		.bit     = 4,
		.invert  = true,
	},
	.cooler_boost = {
		.address = 0x98,
		.bit     = 7,
	},
	.shift_mode = {
		.address = 0xd2,
		.modes = {
			{ SM_ECO_NAME,     0xc2 },
			{ SM_COMFORT_NAME, 0xc1 },
			{ SM_TURBO_NAME,   0xc4 },
			MSI_EC_MODE_NULL
		},
	},
	.super_battery = {
		.address = MSI_EC_ADDR_UNSUPP,
	},
	.fan_mode = {
		.address = 0xd4,
		.modes = {
			{ FM_AUTO_NAME,     0x0d },
			{ FM_ADVANCED_NAME, 0x8d }, 
			MSI_EC_MODE_NULL
		},
	},
	.cpu = {
		.rt_temp_address      = 0x68,
		.rt_fan_speed_address = 0x71,
	},
	.gpu = {
		.rt_temp_address      = 0x80,
		.rt_fan_speed_address = 0x89,
	},
	.leds = {
		.micmute_led_address = 0x2c,
		.mute_led_address    = 0x2d,
		.bit                 = 1,
	},
	.kbd_bl = {
		.bl_mode_address  = MSI_EC_ADDR_UNSUPP,
		.bl_state_address = MSI_EC_ADDR_UNSUPP,	// Can see 0xd3's value was changed, but not effected
		.state_base_value = 0x80,
		.max_state        = 3,
	},
};



static const char *ALLOWED_FW_57[] __initconst = {
	"1824EMS1.107", // Titan 18 HX Dragon Edition
	NULL
};

static struct msi_ec_conf CONF57 __initdata = {
	.allowed_fw = ALLOWED_FW_57,
	.charge_control_address = 0xd7,
	// .usb_share  {
	// 	.address      = 0xbf, // states: 0x08 || 0x28
	// 	.bit          = 5,
	// }, // Like Katana 17 B11UCX
	.webcam = {
		.address       = MSI_EC_ADDR_UNSUPP, // Manually slide-able cover
		.block_address = MSI_EC_ADDR_UNSUPP,
		.bit           = 1,
	},
	.fn_win_swap = {
		.address = 0xe8,
		.bit     = 4, // 0x00 (not flipped) or 0x10 (flipped)
		.invert  = true,
	},
	.cooler_boost = {
		.address = 0x98,
		.bit     = 7, // 0x02 (off) or 0x82 (on)
	},
	.shift_mode = {
		.address = 0xd2,
		.modes = {
			{ SM_ECO_NAME,     0xc2 }, // Eco (Super Battery)
			{ SM_COMFORT_NAME, 0xc1 }, // Balanced
			{ SM_TURBO_NAME,   0xc4 }, // Extreme Performance
			MSI_EC_MODE_NULL
		},
	},
	.super_battery = {
		.address = 0xeb, // 0x0f ( on ) or 0x00 ( off )
		.mask    = 0x0f,
	},
	.fan_mode = {
		.address = 0xd4,
		.modes = {
			{ FM_AUTO_NAME,     0x0d },
			{ FM_SILENT_NAME,   0x1d },
			{ FM_ADVANCED_NAME, 0x8d },
			MSI_EC_MODE_NULL
		},
	},
	.cpu = {
		.rt_temp_address      = 0x68, // Temp in Hex
		.rt_fan_speed_address = 0x71, // Fan Speed in %
	},
	.gpu = {
		.rt_temp_address      = 0x80, // Temp in Hex
		.rt_fan_speed_address = 0x89, // Fan Speed in %
	},
	.leds = {
		.micmute_led_address = 0x2c, // off (0x00) or on (0x02)
		.mute_led_address    = 0x2d, // off (0x24) or on (0x26)
		.bit                 = 1,
	},
	.kbd_bl = {
		.bl_mode_address  = MSI_EC_ADDR_UNSUPP,
		.bl_modes         = { 0x00, 0x08 }, 
		.max_mode         = 1,
		.bl_state_address = MSI_EC_ADDR_UNSUPP, // Technically 0xd3, but its bugged
		.state_base_value = 0x80,
		.max_state        = 3,
	},
};

static struct msi_ec_conf *CONFIGURATIONS[] __initdata = {
	&CONF0,
	&CONF1,
	&CONF2,
	&CONF3,
	&CONF4,
	&CONF5,
	&CONF6,
	&CONF7,
	&CONF8,
	&CONF9,
	&CONF10,
	&CONF11,
	&CONF12,
	&CONF13,
	&CONF14,
	&CONF15,
	&CONF16,
	&CONF17,
	&CONF18,
	&CONF19,
	&CONF20,
	&CONF21,
	&CONF22,
	&CONF23,
	&CONF24,
	&CONF25,
	&CONF26,
	&CONF27,
	&CONF28,
	&CONF29,
	&CONF30,
	&CONF31,
	&CONF32,
	&CONF33,
	&CONF34,
	&CONF35,
	&CONF36,
	&CONF37,
	&CONF38,
	&CONF39,
	&CONF40,
	&CONF41,
	&CONF42,
	&CONF43,
	&CONF44,
	&CONF45,
	&CONF46,
	&CONF47,
	&CONF48,
	&CONF49,
	&CONF50,
	&CONF51,
	&CONF52,
	&CONF53,
	&CONF54,
	&CONF55,
	&CONF56,
	&CONF57,
	NULL
};

static bool conf_loaded = false;
static struct msi_ec_conf conf; // current configuration

static bool charge_control_supported = false;

static char *firmware = NULL;
module_param(firmware, charp, 0);
MODULE_PARM_DESC(firmware, "Load a configuration for a specified firmware version");

static bool debug = false;
module_param(debug, bool, 0);
MODULE_PARM_DESC(debug, "Load the driver in the debug mode, exporting the debug attributes");

// ============================================================ //
// Helper functions
// ============================================================ //

static int ec_read_seq(u8 addr, u8 *buf, u8 len)
{
	int result;
	for (u8 i = 0; i < len; i++) {
		result = ec_read(addr + i, buf + i);
		if (result < 0)
			return result;
	}
	return 0;
}

static int ec_set_by_mask(u8 addr, u8 mask)
{
	int result;
	u8 stored;

	mutex_lock(&ec_set_by_mask_mutex);
	result = ec_read(addr, &stored);
	if (result < 0)
		goto unlock;

	stored |= mask;
	result = ec_write(addr, stored);

unlock:
	mutex_unlock(&ec_set_by_mask_mutex);
	return result;
}

static int ec_unset_by_mask(u8 addr, u8 mask)
{
	int result;
	u8 stored;

	mutex_lock(&ec_unset_by_mask_mutex);
	result = ec_read(addr, &stored);
	if (result < 0)
		goto unlock;

	stored &= ~mask;
	result = ec_write(addr, stored);

unlock:
	mutex_unlock(&ec_unset_by_mask_mutex);
	return result;
}

static int ec_check_by_mask(u8 addr, u8 mask, bool *output)
{
	int result;
	u8 stored;

	result = ec_read(addr, &stored);
	if (result < 0)
		return result;

	*output = ((stored & mask) == mask);

	return 0;
}

static int ec_set_bit(u8 addr, u8 bit, bool value)
{
	int result;
	u8 stored;

	mutex_lock(&ec_set_bit_mutex);
	result = ec_read(addr, &stored);
	if (result < 0)
		goto unlock;

	if (value)
		stored |= BIT(bit);
	else
		stored &= ~BIT(bit);

	result = ec_write(addr, stored);

unlock:
	mutex_unlock(&ec_set_bit_mutex);
	return result;
}

static int ec_check_bit(u8 addr, u8 bit, bool *output)
{
	int result;
	u8 stored;

	result = ec_read(addr, &stored);
	if (result < 0)
		return result;

	*output = stored & BIT(bit);

	return 0;
}

static int ec_get_firmware_version(u8 buf[MSI_EC_FW_VERSION_LENGTH + 1])
{
	int result;

	memset(buf, 0, MSI_EC_FW_VERSION_LENGTH + 1);
	result = ec_read_seq(MSI_EC_FW_VERSION_ADDRESS, buf,
			     MSI_EC_FW_VERSION_LENGTH);
	if (result < 0)
		return result;

	return MSI_EC_FW_VERSION_LENGTH + 1;
}

static inline const char *str_left_right(bool v)
{
	return v ? "left" : "right";
}

static int direction_is_left(const char *s, bool *res)
{
	if (!s)
		return -EINVAL;

	switch (s[0]) {
	case 'l':
	case 'L':
		*res = true;
		return 0;
	case 'r':
	case 'R':
		*res = false;
		return 0;
	default:
		break;
	}

	return -EINVAL;
}

// ============================================================ //
// Sysfs power_supply subsystem
// ============================================================ //

static int get_end_threshold(u8 *out)
{
	u8 rdata;
	int result;

	result = ec_read(conf.charge_control_address, &rdata);
	if (result < 0)
		return result;

	rdata &= ~BIT(7); // last 7 bits contain the threshold

	// the thresholds are unknown
	if (rdata == 0)
		return -ENODATA;

	if (rdata < 10 || rdata > 100)
		return -EINVAL;

	*out = rdata;
	return 0;
}

static int set_end_threshold(u8 value)
{
	if (value < 10 || value > 100)
		return -EINVAL;

	return ec_write(conf.charge_control_address, value | BIT(7));
}

static ssize_t
charge_control_start_threshold_show(struct device *device,
				    struct device_attribute *attr, char *buf)
{
	int result;
	u8 threshold;

	result = get_end_threshold(&threshold);

	if (result == -ENODATA)
		return sysfs_emit(buf, "0\n");
	else if (result < 0)
		return result;

	return sysfs_emit(buf, "%u\n", threshold - 10);
}

static ssize_t
charge_control_start_threshold_store(struct device *dev,
				     struct device_attribute *attr,
				     const char *buf, size_t count)
{
	int result;
	u8 threshold;

	result = kstrtou8(buf, 10, &threshold);
	if (result < 0)
		return result;

	result = set_end_threshold(threshold + 10);
	if (result < 0)
		return result;

	return count;
}

static ssize_t charge_control_end_threshold_show(struct device *device,
						 struct device_attribute *attr,
						 char *buf)
{
	int result;
	u8 threshold;

	result = get_end_threshold(&threshold);

	if (result == -ENODATA)
		return sysfs_emit(buf, "0\n");
	else if (result < 0)
		return result;

	return sysfs_emit(buf, "%u\n", threshold);
}

static ssize_t charge_control_end_threshold_store(struct device *dev,
						  struct device_attribute *attr,
						  const char *buf, size_t count)
{
	int result;
	u8 threshold;

	result = kstrtou8(buf, 10, &threshold);
	if (result < 0)
		return result;

	result = set_end_threshold(threshold);
	if (result < 0)
		return result;

	return count;
}

static DEVICE_ATTR_RW(charge_control_start_threshold);
static DEVICE_ATTR_RW(charge_control_end_threshold);

static struct attribute *msi_battery_attrs[] = {
	&dev_attr_charge_control_start_threshold.attr,
	&dev_attr_charge_control_end_threshold.attr,
	NULL
};

ATTRIBUTE_GROUPS(msi_battery);

#if (LINUX_VERSION_CODE >= KERNEL_VERSION(6,2,0))
static int msi_battery_add(struct power_supply *battery,
			   struct acpi_battery_hook *hook)
#else
static int msi_battery_add(struct power_supply *battery)
#endif
{
	return device_add_groups(&battery->dev, msi_battery_groups);
}

#if (LINUX_VERSION_CODE >= KERNEL_VERSION(6,2,0))
static int msi_battery_remove(struct power_supply *battery,
			      struct acpi_battery_hook *hook)
#else
static int msi_battery_remove(struct power_supply *battery)
#endif
{
	device_remove_groups(&battery->dev, msi_battery_groups);
	return 0;
}

static struct acpi_battery_hook battery_hook = {
	.add_battery = msi_battery_add,
	.remove_battery = msi_battery_remove,
	.name = MSI_EC_DRIVER_NAME,
};

// ============================================================ //
// Sysfs platform device attributes (root)
// ============================================================ //

static ssize_t webcam_common_show(u8 address, char *buf, bool inverted)
{
	int result;
	bool value;

	result = ec_check_bit(address, conf.webcam.bit, &value);
	if (result < 0)
		return result;

	return sysfs_emit(buf, "%s\n", str_on_off(value ^ inverted));
}

static ssize_t webcam_common_store(u8 address,
				   const char *buf,
				   size_t count,
				   bool inverted)
{
	int result;
	bool value;

	result = kstrtobool(buf, &value);
	if (result)
		return result;

	result = ec_set_bit(address, conf.webcam.bit, value ^ inverted);
	if (result < 0)
		return result;

	return count;
}

static ssize_t webcam_show(struct device *device,
			   struct device_attribute *attr,
			   char *buf)
{
	return webcam_common_show(conf.webcam.address, buf, false);
}

static ssize_t webcam_store(struct device *dev,
			    struct device_attribute *attr,
			    const char *buf, size_t count)
{
	return webcam_common_store(conf.webcam.address, buf, count, false);
}

static ssize_t webcam_block_show(struct device *device,
				 struct device_attribute *attr,
				 char *buf)
{
	return webcam_common_show(conf.webcam.block_address, buf, true);
}

static ssize_t webcam_block_store(struct device *dev,
				  struct device_attribute *attr,
				  const char *buf, size_t count)
{
	return webcam_common_store(conf.webcam.block_address, buf, count, true);
}

static ssize_t fn_key_show(struct device *device, struct device_attribute *attr,
			   char *buf)
{
	int result;
	bool value;

	result = ec_check_bit(conf.fn_win_swap.address, conf.fn_win_swap.bit, &value);
	if (result < 0)
		return result;

	value ^= conf.fn_win_swap.invert; // invert the direction for some laptops
	value = !value; // fn key position is the opposite of win key

	return sysfs_emit(buf, "%s\n", str_left_right(value));
}

static ssize_t fn_key_store(struct device *dev, struct device_attribute *attr,
			    const char *buf, size_t count)
{
	int result;
	bool value;

	result = direction_is_left(buf, &value);
	if (result < 0)
		return result;

	value ^= conf.fn_win_swap.invert; // invert the direction for some laptops
	value = !value; // fn key position is the opposite of win key

	result = ec_set_bit(conf.fn_win_swap.address, conf.fn_win_swap.bit, value);

	if (result < 0)
		return result;

	return count;
}

static ssize_t win_key_show(struct device *device,
			    struct device_attribute *attr, char *buf)
{
	int result;
	bool value;

	result = ec_check_bit(conf.fn_win_swap.address, conf.fn_win_swap.bit, &value);
	if (result < 0)
		return result;

	value ^= conf.fn_win_swap.invert; // invert the direction for some laptops

	return sysfs_emit(buf, "%s\n", str_left_right(value));
}

static ssize_t win_key_store(struct device *dev, struct device_attribute *attr,
			     const char *buf, size_t count)
{
	int result;
	bool value;

	result = direction_is_left(buf, &value);
	if (result < 0)
		return result;

	value ^= conf.fn_win_swap.invert; // invert the direction for some laptops

	result = ec_set_bit(conf.fn_win_swap.address, conf.fn_win_swap.bit, value);

	if (result < 0)
		return result;

	return count;
}

static ssize_t cooler_boost_show(struct device *device,
				 struct device_attribute *attr, char *buf)
{
	int result;
	bool value;

	result = ec_check_bit(conf.cooler_boost.address, conf.cooler_boost.bit, &value);
	if (result < 0)
		return result;

	return sysfs_emit(buf, "%s\n", str_on_off(value));
}

static ssize_t cooler_boost_store(struct device *dev,
				  struct device_attribute *attr,
				  const char *buf, size_t count)
{
	int result;
	bool value;

	result = kstrtobool(buf, &value);
	if (result)
		return result;

	result = ec_set_bit(conf.cooler_boost.address, conf.cooler_boost.bit, value);
	if (result < 0)
		return result;

	return count;
}

static ssize_t available_shift_modes_show(struct device *device,
					  struct device_attribute *attr,
					  char *buf)
{
	int result = 0;
	int count = 0;

	for (int i = 0; conf.shift_mode.modes[i].name; i++) {
		// NULL entries have NULL name

		result = sysfs_emit_at(buf, count, "%s\n", conf.shift_mode.modes[i].name);
		if (result < 0)
			return result;
		count += result;
	}

	return count;
}

static ssize_t shift_mode_show(struct device *device,
			       struct device_attribute *attr,
			       char *buf)
{
	u8 rdata;
	int result;

	result = ec_read(conf.shift_mode.address, &rdata);
	if (result < 0)
		return result;

	if (rdata == 0x80)
		return sysfs_emit(buf, "%s\n", "unspecified");

	for (int i = 0; conf.shift_mode.modes[i].name; i++) {
		// NULL entries have NULL name

		if (rdata == conf.shift_mode.modes[i].value) {
			return sysfs_emit(buf, "%s\n", conf.shift_mode.modes[i].name);
		}
	}

	return sysfs_emit(buf, "%s (%i)\n", "unknown", rdata);
}

static ssize_t shift_mode_store(struct device *dev,
				struct device_attribute *attr, const char *buf,
				size_t count)
{
	int result;

	for (int i = 0; conf.shift_mode.modes[i].name; i++) {
		// NULL entries have NULL name

		if (sysfs_streq(conf.shift_mode.modes[i].name, buf)) {
			result = ec_write(conf.shift_mode.address,
					  conf.shift_mode.modes[i].value);
			if (result < 0)
				return result;

			return count;
		}
	}

	return -EINVAL;
}

static ssize_t super_battery_show(struct device *device,
				  struct device_attribute *attr, char *buf)
{
	int result;
	bool enabled;

	result = ec_check_by_mask(conf.super_battery.address,
				  conf.super_battery.mask,
				  &enabled);
	if (result < 0)
		return result;

	return sysfs_emit(buf, "%s\n", str_on_off(enabled));
}

static ssize_t super_battery_store(struct device *dev,
				   struct device_attribute *attr,
				   const char *buf, size_t count)
{
	int result;
	bool value;

	result = kstrtobool(buf, &value);
	if (result)
		return result;

	if (value)
		result = ec_set_by_mask(conf.super_battery.address,
					conf.super_battery.mask);
	else
		result = ec_unset_by_mask(conf.super_battery.address,
					  conf.super_battery.mask);

	if (result < 0)
		return result;

	return count;
}

static ssize_t available_fan_modes_show(struct device *device,
					struct device_attribute *attr,
					char *buf)
{
	int result = 0;
	int count = 0;

	for (int i = 0; conf.fan_mode.modes[i].name; i++) {
		// NULL entries have NULL name

		result = sysfs_emit_at(buf, count, "%s\n", conf.fan_mode.modes[i].name);
		if (result < 0)
			return result;
		count += result;
	}

	return count;
}

static ssize_t fan_mode_show(struct device *device,
			     struct device_attribute *attr, char *buf)
{
	u8 rdata;
	int result;

	result = ec_read(conf.fan_mode.address, &rdata);
	if (result < 0)
		return result;

	for (int i = 0; conf.fan_mode.modes[i].name; i++) {
		// NULL entries have NULL name

		if (rdata == conf.fan_mode.modes[i].value) {
			return sysfs_emit(buf, "%s\n", conf.fan_mode.modes[i].name);
		}
	}

	return sysfs_emit(buf, "%s (%i)\n", "unknown", rdata);
}

static ssize_t fan_mode_store(struct device *dev, struct device_attribute *attr,
			      const char *buf, size_t count)
{
	int result;

	for (int i = 0; conf.fan_mode.modes[i].name; i++) {
		// NULL entries have NULL name

		if (sysfs_streq(conf.fan_mode.modes[i].name, buf)) {
			result = ec_write(conf.fan_mode.address,
					  conf.fan_mode.modes[i].value);
			if (result < 0)
				return result;

			return count;
		}
	}

	return -EINVAL;
}

static ssize_t fw_version_show(struct device *device,
			       struct device_attribute *attr, char *buf)
{
	u8 rdata[MSI_EC_FW_VERSION_LENGTH + 1];
	int result;

	result = ec_get_firmware_version(rdata);
	if (result < 0)
		return result;

	return sysfs_emit(buf, "%s\n", rdata);
}

static ssize_t fw_release_date_show(struct device *device,
				    struct device_attribute *attr, char *buf)
{
	u8 rdate[MSI_EC_FW_DATE_LENGTH + 1];
	u8 rtime[MSI_EC_FW_TIME_LENGTH + 1];
	int result;
	struct rtc_time time;

	memset(rdate, 0, sizeof(rdate));
	result = ec_read_seq(MSI_EC_FW_DATE_ADDRESS, rdate,
			     MSI_EC_FW_DATE_LENGTH);
	if (result < 0)
		return result;

	result = sscanf(rdate, "%02d%02d%04d", &time.tm_mon, &time.tm_mday, &time.tm_year);
	if (result != 3)
		return -ENODATA;

	/* the number of months since January and number of years since 1900 */
	time.tm_mon -= 1;
	time.tm_year -= 1900;

	memset(rtime, 0, sizeof(rtime));
	result = ec_read_seq(MSI_EC_FW_TIME_ADDRESS, rtime,
			     MSI_EC_FW_TIME_LENGTH);
	if (result < 0)
		return result;

	result = sscanf(rtime, "%02d:%02d:%02d", &time.tm_hour, &time.tm_min, &time.tm_sec);
	if (result != 3)
		return -ENODATA;

	return sysfs_emit(buf, "%ptR\n", &time);
}

static DEVICE_ATTR_RW(webcam);
static DEVICE_ATTR_RW(webcam_block);
static DEVICE_ATTR_RW(fn_key);
static DEVICE_ATTR_RW(win_key);
static DEVICE_ATTR_RW(cooler_boost);
static DEVICE_ATTR_RO(available_shift_modes);
static DEVICE_ATTR_RW(shift_mode);
static DEVICE_ATTR_RW(super_battery);
static DEVICE_ATTR_RO(available_fan_modes);
static DEVICE_ATTR_RW(fan_mode);
static DEVICE_ATTR_RO(fw_version);
static DEVICE_ATTR_RO(fw_release_date);

static struct attribute *msi_root_attrs[] = {
	&dev_attr_webcam.attr,
	&dev_attr_webcam_block.attr,
	&dev_attr_fn_key.attr,
	&dev_attr_win_key.attr,
	&dev_attr_cooler_boost.attr,
	&dev_attr_available_shift_modes.attr,
	&dev_attr_shift_mode.attr,
	&dev_attr_super_battery.attr,
	&dev_attr_available_fan_modes.attr,
	&dev_attr_fan_mode.attr,
	&dev_attr_fw_version.attr,
	&dev_attr_fw_release_date.attr,
	NULL
};

// ============================================================ //
// Sysfs platform device attributes (cpu)
// ============================================================ //

static ssize_t cpu_realtime_temperature_show(struct device *device,
					     struct device_attribute *attr,
					     char *buf)
{
	u8 rdata;
	int result;

	result = ec_read(conf.cpu.rt_temp_address, &rdata);
	if (result < 0)
		return result;

	return sysfs_emit(buf, "%i\n", rdata);
}

static ssize_t cpu_realtime_fan_speed_show(struct device *device,
					   struct device_attribute *attr,
					   char *buf)
{
	u8 rdata;
	int result;

	result = ec_read(conf.cpu.rt_fan_speed_address, &rdata);
	if (result < 0)
		return result;

	return sysfs_emit(buf, "%i\n", rdata);
}

static struct device_attribute dev_attr_cpu_realtime_temperature = {
	.attr = {
		.name = "realtime_temperature",
		.mode = 0444,
	},
	.show = cpu_realtime_temperature_show,
};

static struct device_attribute dev_attr_cpu_realtime_fan_speed = {
	.attr = {
		.name = "realtime_fan_speed",
		.mode = 0444,
	},
	.show = cpu_realtime_fan_speed_show,
};

static struct attribute *msi_cpu_attrs[] = {
	&dev_attr_cpu_realtime_temperature.attr,
	&dev_attr_cpu_realtime_fan_speed.attr,
	NULL
};

// ============================================================ //
// Sysfs platform device attributes (gpu)
// ============================================================ //

static ssize_t gpu_realtime_temperature_show(struct device *device,
					     struct device_attribute *attr,
					     char *buf)
{
	u8 rdata;
	int result;

	result = ec_read(conf.gpu.rt_temp_address, &rdata);
	if (result < 0)
		return result;

	return sysfs_emit(buf, "%i\n", rdata);
}

static ssize_t gpu_realtime_fan_speed_show(struct device *device,
					   struct device_attribute *attr,
					   char *buf)
{
	u8 rdata;
	int result;

	result = ec_read(conf.gpu.rt_fan_speed_address, &rdata);
	if (result < 0)
		return result;

	return sysfs_emit(buf, "%i\n", rdata);
}

static struct device_attribute dev_attr_gpu_realtime_temperature = {
	.attr = {
		.name = "realtime_temperature",
		.mode = 0444,
	},
	.show = gpu_realtime_temperature_show,
};

static struct device_attribute dev_attr_gpu_realtime_fan_speed = {
	.attr = {
		.name = "realtime_fan_speed",
		.mode = 0444,
	},
	.show = gpu_realtime_fan_speed_show,
};

static struct attribute *msi_gpu_attrs[] = {
	&dev_attr_gpu_realtime_temperature.attr,
	&dev_attr_gpu_realtime_fan_speed.attr,
	NULL
};

// ============================================================ //
// Sysfs platform device attributes (debug)
// ============================================================ //

// Prints an EC memory dump in form of a table
static ssize_t ec_dump_show(struct device *device,
			    struct device_attribute *attr,
			    char *buf)
{
	int count = 0;
	char ascii_row[16]; // not null-terminated

	// print header
	count += sysfs_emit(
		buf,
		"|      | _0 _1 _2 _3 _4 _5 _6 _7 _8 _9 _a _b _c _d _e _f\n"
		"|------+------------------------------------------------\n");

	// print dump
	for (u8 i = 0x0; i <= 0xf; i++) {
		u8 addr_base = i * 16;

		count += sysfs_emit_at(buf, count, "| %#x_ |", i);
		for (u8 j = 0x0; j <= 0xf; j++) {
			u8 rdata;
			int result = ec_read(addr_base + j, &rdata);
			if (result < 0)
				return result;

			count += sysfs_emit_at(buf, count, " %02x", rdata);
			ascii_row[j] = isascii(rdata) && isgraph(rdata) ? rdata : '.';
		}

		count += sysfs_emit_at(buf, count, "  |%.16s|\n", ascii_row);
	}

	return count;
}

// stores a value in the specified EC memory address. Format: "xx=xx", xx - hex u8
static ssize_t ec_set_store(struct device *dev, struct device_attribute *attr,
			    const char *buf, size_t count)
{
	if (count > 6) // "xx=xx\n" - 6 chars
		return -EINVAL;

	int result;

	char addr_s[3], val_s[3];
	result = sscanf(buf, "%2s=%2s", addr_s, val_s);
	if (result != 2)
		return -EINVAL;

	u8 addr, val;

	// convert addr
	result = kstrtou8(addr_s, 16, &addr);
	if (result < 0)
		return result;

	// convert val
	result = kstrtou8(val_s, 16, &val);
	if (result < 0)
		return result;

	// write val to EC[addr]
	result = ec_write(addr, val);
	if (result < 0)
		return result;

	return count;
}

// ec_get. stores the specified EC memory address. MAY BE UNSAFE!!!
static u8 ec_get_addr;

// ec_get. reads and stores the specified EC memory address. Format: "xx", xx - hex u8
static ssize_t ec_get_store(struct device *dev, struct device_attribute *attr,
			    const char *buf, size_t count)
{
	if (count > 3) // "xx\n" - 3 chars
		return -EINVAL;

	int result;
	char addr_s[3];

	result = sscanf(buf, "%2s", addr_s);
	if (result != 1)
		return -EINVAL;

	// convert addr
	result = kstrtou8(addr_s, 16, &ec_get_addr);
	if (result < 0)
		return result;

	return count;
};

// ec_get. prints value of previously stored EC memory address
static ssize_t ec_get_show(struct device *device,
			   struct device_attribute *attr,
			   char *buf)
{
	u8 rdata;
	int result;

	result = ec_read(ec_get_addr, &rdata);
	if (result < 0)
		return result;

	//	return sysfs_emit(buf, "%02x=%02x\n", ec_get_addr, rdata);
	return sysfs_emit(buf, "%02x\n", rdata);
};

static DEVICE_ATTR_RO(ec_dump);
static DEVICE_ATTR_WO(ec_set);
static DEVICE_ATTR_RW(ec_get);

static struct attribute *msi_debug_attrs[] = {
	&dev_attr_fw_version.attr,
	&dev_attr_ec_dump.attr,
	&dev_attr_ec_set.attr,
	&dev_attr_ec_get.attr,
	NULL
};

// ============================================================ //
// Sysfs leds subsystem
// ============================================================ //

static int micmute_led_sysfs_set(struct led_classdev *led_cdev,
				 enum led_brightness brightness)
{
	int result;

	result = ec_set_bit(conf.leds.micmute_led_address, conf.leds.bit, brightness);

	if (result < 0)
		return result;

	return 0;
}

static int mute_led_sysfs_set(struct led_classdev *led_cdev,
			      enum led_brightness brightness)
{
	int result;

	result = ec_set_bit(conf.leds.mute_led_address, conf.leds.bit, brightness);

	if (result < 0)
		return result;

	return 0;
}

static enum led_brightness kbd_bl_sysfs_get(struct led_classdev *led_cdev)
{
	u8 rdata;
	int result = ec_read(conf.kbd_bl.bl_state_address, &rdata);
	if (result < 0)
		return 0;
	return rdata & MSI_EC_KBD_BL_STATE_MASK;
}

static int kbd_bl_sysfs_set(struct led_classdev *led_cdev,
			    enum led_brightness brightness)
{
	// By default, on an unregister event,
	// kernel triggers the setter with 0 brightness.
	if (led_cdev->flags & LED_UNREGISTERING)
		return 0;

	u8 wdata;
	if (brightness < 0 || brightness > 3)
		return -1;
	wdata = conf.kbd_bl.state_base_value | brightness;
	return ec_write(conf.kbd_bl.bl_state_address, wdata);
}

static struct led_classdev micmute_led_cdev = {
	.name = "platform::micmute",
	.max_brightness = 1,
	.brightness_set_blocking = &micmute_led_sysfs_set,
	.default_trigger = "audio-micmute",
};

static struct led_classdev mute_led_cdev = {
	.name = "platform::mute",
	.max_brightness = 1,
	.brightness_set_blocking = &mute_led_sysfs_set,
	.default_trigger = "audio-mute",
};

static struct led_classdev msiacpi_led_kbdlight = {
	.name = "msiacpi::kbd_backlight",
	.max_brightness = 3,
	.flags = LED_BRIGHT_HW_CHANGED,
	.brightness_set_blocking = &kbd_bl_sysfs_set,
	.brightness_get = &kbd_bl_sysfs_get,
};

// ============================================================ //
// Sysfs platform driver
// ============================================================ //

static umode_t msi_ec_is_visible(struct kobject *kobj,
				 struct attribute *attr,
				 int idx)
{
	int address;

	if (!conf_loaded)
		return 0;

	/* root group */
	if (attr == &dev_attr_webcam.attr)
		address = conf.webcam.address;

	else if (attr == &dev_attr_webcam_block.attr)
		address = conf.webcam.block_address;

	else if (attr == &dev_attr_fn_key.attr ||
		 attr == &dev_attr_win_key.attr)
		address = conf.fn_win_swap.address;

	else if (attr == &dev_attr_cooler_boost.attr)
		address = conf.cooler_boost.address;

	else if (attr == &dev_attr_available_shift_modes.attr ||
		 attr == &dev_attr_shift_mode.attr)
		address = conf.shift_mode.address;

	else if (attr == &dev_attr_super_battery.attr)
		address = conf.super_battery.address;

	else if (attr == &dev_attr_available_fan_modes.attr ||
		 attr == &dev_attr_fan_mode.attr)
		address = conf.fan_mode.address;

	/* cpu group */
	else if (attr == &dev_attr_cpu_realtime_temperature.attr)
		address = conf.cpu.rt_temp_address;

	else if (attr == &dev_attr_cpu_realtime_fan_speed.attr)
		address = conf.cpu.rt_fan_speed_address;

	/* gpu group */
	else if (attr == &dev_attr_gpu_realtime_temperature.attr)
		address = conf.gpu.rt_temp_address;

	else if (attr == &dev_attr_gpu_realtime_fan_speed.attr)
		address = conf.gpu.rt_fan_speed_address;

	/* default */
	else
		return attr->mode;

	return address == MSI_EC_ADDR_UNSUPP ? 0 : attr->mode;
}

static struct attribute_group msi_root_group = {
	.is_visible = msi_ec_is_visible,
	.attrs = msi_root_attrs,
};

static struct attribute_group msi_cpu_group = {
	.name = "cpu",
	.is_visible = msi_ec_is_visible,
	.attrs = msi_cpu_attrs,
};
static struct attribute_group msi_gpu_group = {
	.name = "gpu",
	.is_visible = msi_ec_is_visible,
	.attrs = msi_gpu_attrs,
};

static const struct attribute_group msi_debug_group = {
	.name = "debug",
	.attrs = msi_debug_attrs,
};

/* the debug group is created separately if needed */
static const struct attribute_group *msi_platform_groups[] = {
	&msi_root_group,
	&msi_cpu_group,
	&msi_gpu_group,
	NULL
};

static int __init msi_platform_probe(struct platform_device *pdev)
{
	if (debug) {
		int result = sysfs_create_group(&pdev->dev.kobj,
						&msi_debug_group);
		if (result < 0)
			return result;
	}

	return 0;
}

#if (LINUX_VERSION_CODE >= KERNEL_VERSION(6, 11, 0))
static void msi_platform_remove(struct platform_device *pdev)
#else
static int msi_platform_remove(struct platform_device *pdev)
#endif
{
	if (debug)
		sysfs_remove_group(&pdev->dev.kobj, &msi_debug_group);

#if (LINUX_VERSION_CODE < KERNEL_VERSION(6, 11, 0))
	return 0;
#endif
}

static struct platform_device *msi_platform_device;

static struct platform_driver msi_platform_driver = {
	.driver = {
		.name = MSI_EC_DRIVER_NAME,
		.dev_groups = msi_platform_groups,
	},
	.remove = msi_platform_remove,
};

// ============================================================ //
// Module load/unload
// ============================================================ //

// must be called before msi_platform_probe()
static int __init load_configuration(void)
{
	int result;

	char *ver;
	char ver_by_ec[MSI_EC_FW_VERSION_LENGTH + 1]; // to store version read from EC

	if (firmware) {
		// use fw version passed as a parameter
		ver = firmware;
	} else {
		// get fw version from EC
		result = ec_get_firmware_version(ver_by_ec);
		if (result < 0)
			return result;

		ver = ver_by_ec;
	}

	// load the suitable configuration, if exists
	for (int i = 0; CONFIGURATIONS[i]; i++) {
		if (match_string(CONFIGURATIONS[i]->allowed_fw, -1, ver) != -EINVAL) {
			memcpy(&conf,
			       CONFIGURATIONS[i],
			       sizeof(struct msi_ec_conf));
			conf.allowed_fw = NULL;
			conf_loaded = true;
			return 0;
		}
	}

	// debug mode works regardless of whether the firmware is supported
	if (debug)
		return 0;

	pr_err("Your firmware version is not supported!\n");
	return -EOPNOTSUPP;
}

static int __init msi_ec_init(void)
{
	int result;

	result = load_configuration();
	if (result < 0)
		return result;

	msi_platform_device = platform_create_bundle(&msi_platform_driver,
						     msi_platform_probe,
						     NULL, 0, NULL, 0);
	if (IS_ERR(msi_platform_device))
		return PTR_ERR(msi_platform_device);

	pr_info("module_init\n");
	if (!conf_loaded)
		return 0;

	/*
	 * Additional check: battery thresholds are supported only if
	 * the 7th bit is set.
	 */
	if (conf.charge_control_address != MSI_EC_ADDR_UNSUPP) {
		result = ec_check_bit(conf.charge_control_address, 7,
				      &charge_control_supported);
		if (result < 0)
			return result;
	}

	if (charge_control_supported)
		battery_hook_register(&battery_hook);

	// register LED classdevs
	if (conf.leds.micmute_led_address != MSI_EC_ADDR_UNSUPP)
		led_classdev_register(&msi_platform_device->dev,
				      &micmute_led_cdev);

	if (conf.leds.mute_led_address != MSI_EC_ADDR_UNSUPP)
		led_classdev_register(&msi_platform_device->dev,
				      &mute_led_cdev);

	if (conf.kbd_bl.bl_state_address != MSI_EC_ADDR_UNSUPP)
		led_classdev_register(&msi_platform_device->dev,
				      &msiacpi_led_kbdlight);

	return 0;
}

static void __exit msi_ec_exit(void)
{
	if (conf_loaded) {
		// unregister LED classdevs
		if (conf.leds.micmute_led_address != MSI_EC_ADDR_UNSUPP)
			led_classdev_unregister(&micmute_led_cdev);

		if (conf.leds.mute_led_address != MSI_EC_ADDR_UNSUPP)
			led_classdev_unregister(&mute_led_cdev);

		if (conf.kbd_bl.bl_state_address != MSI_EC_ADDR_UNSUPP)
			led_classdev_unregister(&msiacpi_led_kbdlight);

		if (charge_control_supported)
			battery_hook_unregister(&battery_hook);
	}

	platform_device_unregister(msi_platform_device);
	platform_driver_unregister(&msi_platform_driver);

	pr_info("module_exit\n");
}

MODULE_LICENSE("GPL");
MODULE_AUTHOR("Jose Angel Pastrana <japp0005@red.ujaen.es>");
MODULE_AUTHOR("Aakash Singh <mail@singhaakash.dev>");
MODULE_AUTHOR("Nikita Kravets <teackot@gmail.com>");
MODULE_DESCRIPTION("MSI Embedded Controller");
MODULE_VERSION("0.11");

module_init(msi_ec_init);
module_exit(msi_ec_exit);<|MERGE_RESOLUTION|>--- conflicted
+++ resolved
@@ -1033,11 +1033,8 @@
 	"17L1EMS1.107", // Katana GF76 11UE
 	"17L2EMS1.108", // Katana 17 B11UCX, Katana GF76 11UC
 	"17L3EMS1.106", // Crosshair 17 B12UGZ
-<<<<<<< HEAD
-=======
 	"17L3EMS1.109", // Katana GF76 12UG
 	"17L4EMS1.112", // Katana GF76 12UC
->>>>>>> 1759e5bc
 	NULL
 };
 
@@ -1178,8 +1175,6 @@
 static const char *ALLOWED_FW_16[] __initconst = {
 	"155LEMS1.105", // Modern 15 A5M
 	"155LEMS1.106",
-	"1551EMS1.106", // Modern 15 A10M
-	"1551EMS1.107",
 	NULL
 };
 
@@ -1205,7 +1200,7 @@
 		.modes = {
 			{ SM_ECO_NAME,     0xc2 },
 			{ SM_COMFORT_NAME, 0xc1 },
-			{ SM_TURBO_NAME,   0xc0 },
+			{ SM_SPORT_NAME,   0xc0 },
 			MSI_EC_MODE_NULL
 		},
 	},
@@ -2232,7 +2227,7 @@
 static const char *ALLOWED_FW_31[] __initconst = {
 	"16Q2EMS1.107", // GS65 Stealth Thin 8RF
 	"16Q2EMS1.T40",
-	"16Q4EMS1.110", // GS65 Stealth
+	"16Q4EMS1.110", // GS65 Stealth 8S / 9S
 	NULL
 };
 
@@ -3767,9 +3762,9 @@
 		.rt_temp_address      = 0x80,
 		.rt_fan_speed_address = 0x89,
 	},
-	.leds = { // enabled for Creator 15 A10SD
-		.micmute_led_address = 0x2b,
-		.mute_led_address    = 0x2c,
+	.leds = {
+		.micmute_led_address = MSI_EC_ADDR_UNSUPP,
+		.mute_led_address    = MSI_EC_ADDR_UNSUPP,
 		.bit                 = 2,
 	},
 	.kbd_bl = {
@@ -4020,7 +4015,7 @@
 		.address = 0xd4,
 		.modes = {
 			{ FM_AUTO_NAME,     0x0d },
-			{ FM_ADVANCED_NAME, 0x8d }, 
+			{ FM_ADVANCED_NAME, 0x8d },
 			MSI_EC_MODE_NULL
 		},
 	},
@@ -4110,7 +4105,7 @@
 	},
 	.kbd_bl = {
 		.bl_mode_address  = MSI_EC_ADDR_UNSUPP,
-		.bl_modes         = { 0x00, 0x08 }, 
+		.bl_modes         = { 0x00, 0x08 },
 		.max_mode         = 1,
 		.bl_state_address = MSI_EC_ADDR_UNSUPP, // Technically 0xd3, but its bugged
 		.state_base_value = 0x80,
