--- conflicted
+++ resolved
@@ -891,7 +891,6 @@
 };
 
 static const char *ALLOWED_FW_12[] __initconst = {
-	"16R7IMS1.104", // GF63 Thin 12HW
 	"16R6EMS1.104", // GF63 Thin 11UC / 11SC
 	"16R6EMS1.106",
 	"16R6EMS1.107",
@@ -1382,13 +1381,11 @@
 
 static const char *ALLOWED_FW_19[] __initconst = {
 	"1543EMS1.113", // GP66 Leopard 11UG / GE66 Raider 11UE
-<<<<<<< HEAD
 	"1543EMS1.115",
-=======
-	"17K4EMS1.108", // GE76 Raider  12UE
-	"17K4EMS1.112", // GE76 Raider  12UGS
->>>>>>> d5820ece
+	"17K3EMS1.114", // GE76 Raider 11U
 	"17K3EMS1.115", // GP76 Leopard 11UG
+	"17K4EMS1.108", // Raider GE76 12UE
+	"17K4EMS1.112", // Raider GE76 12UGS / Vector GP76 12UH
 	NULL
 };
 
@@ -2494,13 +2491,8 @@
 };
 
 static const char *ALLOWED_FW_35[] __initconst = {
-<<<<<<< HEAD
 	"15M2IMS1.110", // Raider GE68HX 13VG
 	"15M2IMS1.113",
-=======
-	"15M3EMS1.107", // Vector 16 HX AI A2XWHG
-	"15M2IMS1.113", // Raider GE68HX 13VG
->>>>>>> d5820ece
 	NULL
 };
 
@@ -2574,7 +2566,7 @@
 
 static const char *ALLOWED_FW_36[] __initconst = {
 	"1585EMS1.112", // Katana 15 B13VGK
-	"1585EMS1.115", // Katana 15 B13VFK
+	"1585EMS1.115", // Pulse 15 B13VGK
 	"1585EMS2.115", // Katana 15 B12VFK
 	NULL
 };
@@ -2713,8 +2705,7 @@
 };
 
 static const char *ALLOWED_FW_38[] __initconst = {
-	"17E8IMS1.106", // GL75 Leopard 10SCXR/MS-17E8
-	"17E8EMS1.101",
+	"17E8EMS1.101", // GL75 Leopard 10SCXR
 	NULL
 };
 
@@ -2850,11 +2841,8 @@
 
 static const char *ALLOWED_FW_40[] __initconst = {
 	"17S1IMS1.105", // Raider GE78HX 13VI
-<<<<<<< HEAD
 	"17S1IMS1.113",
-=======
 	"17S1IMS2.107", // Vector 17 HX  A14V
->>>>>>> d5820ece
 	NULL
 };
 
@@ -3129,8 +3117,8 @@
 };
 
 static const char *ALLOWED_FW_44[] __initconst = {
-	"17LNIMS1.10E", // Katana A17 AI B8VF
-	"17LNIMS1.505",
+	"17LNIMS1.10E", // Bravo 17 C7VE
+	"17LNIMS1.505", // Katana A17 AI B8VF
 	NULL
 };
 
@@ -3203,7 +3191,7 @@
 };
 
 static const char *ALLOWED_FW_45[] __initconst = {
-	"1545IMS1.109", // Raider GE67 HX - 12U
+	"1545IMS1.109", // Raider GE67 HX 12U
 	NULL
 };
 
@@ -3421,6 +3409,7 @@
 };
 
 static const char *ALLOWED_FW_48[] __initconst = {
+	"158NIMS1.109", // Bravo 15 C7V
 	"158NIMS1.10D", // Bravo 15 C7UCX
 	"158NIMS1.10E",
 	"158NIMS1.30C", // Bravo 15 C7VFKP
@@ -3629,7 +3618,7 @@
 
 static const char *ALLOWED_FW_51[] __initconst = {
 	"158MEMS1.101", // Bravo 15 B5ED
-	"158KEMS1.104",	// Bravo 15 B5DD
+	"158KEMS1.104", // Bravo 15 B5DD
 	"158KEMS1.106",
 	"158KEMS1.109",
 	NULL
@@ -3833,6 +3822,7 @@
 
 static const char *ALLOWED_FW_54[] __initconst = {
 	"16R8IMS2.112", // Thin 15 B12UCX / B12VE
+	"16R8IMS2.117",
 	NULL
 };
 
@@ -4378,7 +4368,7 @@
 
 static ssize_t webcam_block_store(struct device *dev,
 				  struct device_attribute *attr,
-			          const char *buf, size_t count)
+				  const char *buf, size_t count)
 {
 	return webcam_common_store(conf.webcam.block_address, buf, count, true);
 }
@@ -4487,8 +4477,8 @@
 }
 
 static ssize_t available_shift_modes_show(struct device *device,
-				          struct device_attribute *attr,
-				          char *buf)
+					  struct device_attribute *attr,
+					  char *buf)
 {
 	int result = 0;
 	int count = 0;
@@ -4580,7 +4570,7 @@
 
 	if (value)
 		result = ec_set_by_mask(conf.super_battery.address,
-				        conf.super_battery.mask);
+					conf.super_battery.mask);
 	else
 		result = ec_unset_by_mask(conf.super_battery.address,
 					  conf.super_battery.mask);
