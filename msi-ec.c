--- conflicted
+++ resolved
@@ -3162,18 +3162,13 @@
 };
 
 static const char *ALLOWED_FW_45[] __initconst = {
-<<<<<<< HEAD
 	"1545IMS1.109", // Raider GE67 HX - 12U
-=======
-	"158NIMS1.10D", // Bravo 15 C7UCX
->>>>>>> 39f1ee9e
 	NULL
 };
 
 static struct msi_ec_conf CONF45 __initdata = {
 	.allowed_fw = ALLOWED_FW_45, // WMI2 based
 	.charge_control_address = 0xd7,
-<<<<<<< HEAD
 	// .usb_share = {
 	//  	.address      = 0xbf, // states: 0x08 (off) || 0x28 (on)
 	//  	.bit          = 5,
@@ -3206,35 +3201,6 @@
 		.mask    = 0x0f,
 	},
 	.fan_mode = {
-=======
-	.webcam = { // tested
-		.address       = 0x2e,
-		.block_address = MSI_EC_ADDR_UNKNOWN,
-		.bit           = 1,
-	},
-	.fn_win_swap = { // tested
-		.address = 0xe8,
-		.bit     = 4,
-		.invert  = true,
-	},
-	.cooler_boost = { // tested
-		.address = 0x98,
-		.bit     = 7,
-	},
-	.shift_mode = { // tested
-		.address = 0xd2,
-		.modes = {
-			{ SM_ECO_NAME,     0xc2 }, // ECO - Silent
-			{ SM_COMFORT_NAME, 0xc1 }, // balanced + silent + ai
-			{ SM_TURBO_NAME,   0xc4 }, // extreme performance
-			MSI_EC_MODE_NULL
-		},
-	},
-	.super_battery = { // done
-		.address = MSI_EC_ADDR_UNSUPP, 
-	},
-	.fan_mode = { // untested
->>>>>>> 39f1ee9e
 		.address = 0xd4,
 		.modes = {
 			{ FM_AUTO_NAME,     0x0d },
@@ -3243,7 +3209,6 @@
 			MSI_EC_MODE_NULL
 		},
 	},
-<<<<<<< HEAD
 	.cpu = {
 		.rt_temp_address      = 0x68,
 		.rt_fan_speed_address = 0x71,
@@ -3398,32 +3363,79 @@
 	.leds = {
 		.micmute_led_address = MSI_EC_ADDR_UNSUPP,
 		.mute_led_address    = MSI_EC_ADDR_UNSUPP,
-=======
-	.cpu = { // tested	
+		.bit                 = 1,
+	},
+	.kbd_bl = {
+		.bl_mode_address  = MSI_EC_ADDR_UNSUPP,
+		.bl_modes         = { 0x00, 0x08 },
+		.max_mode         = 1,
+		.bl_state_address = MSI_EC_ADDR_UNSUPP,
+		.state_base_value = 0x80,
+		.max_state        = 3,
+	},
+};
+
+static const char *ALLOWED_FW_48[] __initconst = {
+	"158NIMS1.10D", // Bravo 15 C7UCX
+	NULL
+};
+
+static struct msi_ec_conf CONF48 __initdata = {
+	.allowed_fw = ALLOWED_FW_48, // WMI2 based
+	.charge_control_address = 0xd7,
+	.webcam = { // tested
+		.address       = 0x2e,
+		.block_address = MSI_EC_ADDR_UNSUPP,
+		.bit           = 1,
+	},
+	.fn_win_swap = { // tested
+		.address = 0xe8,
+		.bit     = 4,
+		.invert  = true,
+	},
+	.cooler_boost = { // tested
+		.address = 0x98,
+		.bit     = 7,
+	},
+	.shift_mode = { // tested
+		.address = 0xd2,
+		.modes = {
+			{ SM_ECO_NAME,     0xc2 }, // ECO - Silent
+			{ SM_COMFORT_NAME, 0xc1 }, // balanced + silent + ai
+			{ SM_TURBO_NAME,   0xc4 }, // extreme performance
+			MSI_EC_MODE_NULL
+		},
+	},
+	.super_battery = { // done
+		.address = MSI_EC_ADDR_UNSUPP,
+	},
+	.fan_mode = { // untested
+		.address = 0xd4,
+		.modes = {
+			{ FM_AUTO_NAME,     0x0d },
+			{ FM_SILENT_NAME,   0x1d },
+			{ FM_ADVANCED_NAME, 0x8d },
+			MSI_EC_MODE_NULL
+		},
+	},
+	.cpu = { // tested
 		.rt_temp_address      = 0x68,
-		.rt_fan_speed_address = 0xc9,
+		.rt_fan_speed_address = 0x71,
 	},
 	.gpu = { // tested
 		.rt_temp_address      = 0x80,
-		.rt_fan_speed_address = MSI_EC_ADDR_UNSUPP,
+		.rt_fan_speed_address = 0x89,
 	},
 	.leds = {
 		.micmute_led_address = 0x2c,
 		.mute_led_address    = 0x2d,
->>>>>>> 39f1ee9e
 		.bit                 = 1,
 	},
 	.kbd_bl = {
 		.bl_mode_address  = MSI_EC_ADDR_UNSUPP,
-<<<<<<< HEAD
-		.bl_modes         = { 0x00, 0x08 },
-		.max_mode         = 1,
-		.bl_state_address = MSI_EC_ADDR_UNSUPP,
-=======
 		.bl_modes         = { },
 		.max_mode         = 1,
 		.bl_state_address = 0xd3,
->>>>>>> 39f1ee9e
 		.state_base_value = 0x80,
 		.max_state        = 3,
 	},
@@ -3476,11 +3488,9 @@
 	&CONF43,
 	&CONF44,
 	&CONF45,
-<<<<<<< HEAD
 	&CONF46,
 	&CONF47,
-=======
->>>>>>> 39f1ee9e
+	&CONF48,
 	NULL
 };
 
