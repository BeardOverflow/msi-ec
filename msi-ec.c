// SPDX-License-Identifier: GPL-2.0-or-later

/*
 * msi-ec.c - MSI Embedded Controller for laptops support.
 *
 * This driver exports a few files in /sys/devices/platform/msi-laptop:
 *   webcam            Integrated webcam activation
 *   fn_key            Function key location
 *   win_key           Windows key location
 *   battery_mode      Battery health options
 *   cooler_boost      Cooler boost function
 *   shift_mode        CPU & GPU performance modes
 *   fan_mode          FAN performance modes
 *   fw_version        Firmware version
 *   fw_release_date   Firmware release date
 *   cpu/..            CPU related options
 *   gpu/..            GPU related options
 *
 * In addition to these platform device attributes the driver
 * registers itself in the Linux power_supply subsystem and is
 * available to userspace under /sys/class/power_supply/<power_supply>:
 *
 *   charge_control_start_threshold
 *   charge_control_end_threshold
 * 
 * This driver also registers available led class devices for
 * mute, micmute and keyboard_backlight leds
 *
 * This driver might not work on other laptops produced by MSI. Also, and until
 * future enhancements, no DMI data are used to identify your compatibility
 *
 */

#define pr_fmt(fmt) KBUILD_MODNAME ": " fmt

#include "ec_memory_configuration.h"

#include <acpi/battery.h>
#include <linux/acpi.h>
#include <linux/init.h>
#include <linux/kernel.h>
#include <linux/module.h>
#include <linux/moduleparam.h>
#include <linux/platform_device.h>
#include <linux/proc_fs.h>
#include <linux/seq_file.h>
#include <linux/string.h>
#include <linux/slab.h>

#define SM_ECO_NAME		"eco"
#define SM_COMFORT_NAME		"comfort"
#define SM_SPORT_NAME		"sport"
#define SM_TURBO_NAME		"turbo"

#define FM_AUTO_NAME		"auto"
#define FM_SILENT_NAME		"silent"
#define FM_BASIC_NAME		"basic"
#define FM_ADVANCED_NAME	"advanced"

static const char *ALLOWED_FW_0[] __initconst = {
	"14C1EMS1.012",
	"14C1EMS1.101",
	"14C1EMS1.102",
	NULL
};

static struct msi_ec_conf CONF0 __initdata = {
	.allowed_fw = ALLOWED_FW_0,
	.charge_control = {
		.address      = 0xef,
		.offset_start = 0x8a,
		.offset_end   = 0x80,
		.range_min    = 0x8a,
		.range_max    = 0xe4,
	},
	.webcam = {
		.address       = 0x2e,
		.block_address = 0x2f,
		.bit           = 1,
	},
	.fn_win_swap = {
		.address = 0xbf,
		.bit     = 4,
	},
	.cooler_boost = {
		.address = 0x98,
		.bit     = 7,
	},
	.shift_mode = {
		.address = 0xf2,
		.modes = {
			{ SM_ECO_NAME,     0xc2 },
			{ SM_COMFORT_NAME, 0xc1 },
			{ SM_SPORT_NAME,   0xc0 },
			MSI_EC_MODE_NULL
		},
	},
	.super_battery = {
		.address = MSI_EC_ADDR_UNKNOWN, // 0xd5 needs testing
	},
	.fan_mode = {
		.address = 0xf4,
		.modes = {
			{ FM_AUTO_NAME,     0x0d },
			{ FM_SILENT_NAME,   0x1d },
			{ FM_BASIC_NAME,    0x4d },
			{ FM_ADVANCED_NAME, 0x8d },
			MSI_EC_MODE_NULL
		},
	},
	.cpu = {
		.rt_temp_address       = 0x68,
		.rt_fan_speed_address  = 0x71,
		.rt_fan_speed_base_min = 0x19,
		.rt_fan_speed_base_max = 0x37,
		.bs_fan_speed_address  = 0x89,
		.bs_fan_speed_base_min = 0x00,
		.bs_fan_speed_base_max = 0x0f,
	},
	.gpu = {
		.rt_temp_address      = 0x80,
		.rt_fan_speed_address = 0x89,
	},
	.leds = {
		.micmute_led_address = 0x2b,
		.mute_led_address    = 0x2c,
		.bit                 = 2,
	},
	.kbd_bl = {
		.bl_mode_address  = 0x2c, // ?
		.bl_modes         = { 0x00, 0x08 }, // ?
		.max_mode         = 1, // ?
		.bl_state_address = 0xf3,
		.state_base_value = 0x80,
		.max_state        = 3,
	},
};

static const char *ALLOWED_FW_1[] __initconst = {
	"17F2EMS1.103",
	"17F2EMS1.104",
	"17F2EMS1.106",
	"17F2EMS1.107",
	NULL
};

static struct msi_ec_conf CONF1 __initdata = {
	.allowed_fw = ALLOWED_FW_1,
	.charge_control = {
		.address      = 0xef,
		.offset_start = 0x8a,
		.offset_end   = 0x80,
		.range_min    = 0x8a,
		.range_max    = 0xe4,
	},
	.webcam = {
		.address       = 0x2e,
		.block_address = 0x2f,
		.bit           = 1,
	},
	.fn_win_swap = {
		.address = 0xbf,
		.bit     = 4,
	},
	.cooler_boost = {
		.address = 0x98,
		.bit     = 7,
	},
	.shift_mode = {
		.address = 0xf2,
		.modes = {
			{ SM_ECO_NAME,     0xc2 },
			{ SM_COMFORT_NAME, 0xc1 },
			{ SM_SPORT_NAME,   0xc0 },
			{ SM_TURBO_NAME,   0xc4 },
			MSI_EC_MODE_NULL
		},
	},
	.super_battery = {
		.address = MSI_EC_ADDR_UNKNOWN,
	},
	.fan_mode = {
		.address = 0xf4,
		.modes = {
			{ FM_AUTO_NAME,     0x0d },
			{ FM_BASIC_NAME,    0x4d },
			{ FM_ADVANCED_NAME, 0x8d },
			MSI_EC_MODE_NULL
		},
	},
	.cpu = {
		.rt_temp_address       = 0x68,
		.rt_fan_speed_address  = 0x71,
		.rt_fan_speed_base_min = 0x19,
		.rt_fan_speed_base_max = 0x37,
		.bs_fan_speed_address  = 0x89,
		.bs_fan_speed_base_min = 0x00,
		.bs_fan_speed_base_max = 0x0f,
	},
	.gpu = {
		.rt_temp_address      = 0x80,
		.rt_fan_speed_address = 0x89,
	},
	.leds = {
		.micmute_led_address = 0x2b,
		.mute_led_address    = 0x2c,
		.bit                 = 2,
	},
	.kbd_bl = {
		.bl_mode_address  = 0x2c, // ?
		.bl_modes         = { 0x00, 0x08 }, // ?
		.max_mode         = 1, // ?
		.bl_state_address = 0xf3,
		.state_base_value = 0x80,
		.max_state        = 3,
	},
};

static const char *ALLOWED_FW_2[] __initconst = {
	"1552EMS1.118",
	NULL
};

static struct msi_ec_conf CONF2 __initdata = {
	.allowed_fw = ALLOWED_FW_2,
	.charge_control = {
		.address      = 0xd7,
		.offset_start = 0x8a,
		.offset_end   = 0x80,
		.range_min    = 0x8a,
		.range_max    = 0xe4,
	},
	.webcam = {
		.address       = 0x2e,
		.block_address = 0x2f,
		.bit           = 1,
	},
	.fn_win_swap = {
		.address = 0xe8,
		.bit     = 4,
	},
	.cooler_boost = {
		.address = 0x98,
		.bit     = 7,
	},
	.shift_mode = {
		.address = 0xf2,
		.modes = {
			{ SM_ECO_NAME,     0xc2 },
			{ SM_COMFORT_NAME, 0xc1 },
			{ SM_SPORT_NAME,   0xc0 },
			MSI_EC_MODE_NULL
		},
	},
	.super_battery = {
		.address = 0xeb,
		.mask    = 0x0f,
	},
	.fan_mode = {
		.address = 0xd4,
		.modes = {
			{ FM_AUTO_NAME,     0x0d },
			{ FM_SILENT_NAME,   0x1d },
			{ FM_BASIC_NAME,    0x4d },
			{ FM_ADVANCED_NAME, 0x8d },
			MSI_EC_MODE_NULL
		},
	},
	.cpu = {
		.rt_temp_address       = 0x68,
		.rt_fan_speed_address  = 0x71,
		.rt_fan_speed_base_min = 0x19,
		.rt_fan_speed_base_max = 0x37,
		.bs_fan_speed_address  = 0x89,
		.bs_fan_speed_base_min = 0x00,
		.bs_fan_speed_base_max = 0x0f,
	},
	.gpu = {
		.rt_temp_address      = 0x80,
		.rt_fan_speed_address = 0x89,
	},
	.leds = {
		.micmute_led_address = 0x2c,
		.mute_led_address    = 0x2d,
		.bit                 = 1,
	},
	.kbd_bl = {
		.bl_mode_address  = 0x2c, // ?
		.bl_modes         = { 0x00, 0x08 }, // ?
		.max_mode         = 1, // ?
		.bl_state_address = 0xd3,
		.state_base_value = 0x80,
		.max_state        = 3,
	},
};

static const char *ALLOWED_FW_3[] __initconst = {
	"1592EMS1.111",
	NULL
};

static struct msi_ec_conf CONF3 __initdata = {
	.allowed_fw = ALLOWED_FW_3,
	.charge_control = {
		.address      = 0xd7,
		.offset_start = 0x8a,
		.offset_end   = 0x80,
		.range_min    = 0x8a,
		.range_max    = 0xe4,
	},
	.webcam = {
		.address       = 0x2e,
		.block_address = 0x2f,
		.bit           = 1,
	},
	.fn_win_swap = {
		.address = 0xe8,
		.bit     = 4,
	},
	.cooler_boost = {
		.address = 0x98,
		.bit     = 7,
	},
	.shift_mode = {
		.address = 0xd2,
		.modes = {
			{ SM_ECO_NAME,     0xc2 },
			{ SM_COMFORT_NAME, 0xc1 },
			{ SM_SPORT_NAME,   0xc0 },
			MSI_EC_MODE_NULL
		},
	},
	.super_battery = {
		.address = 0xeb,
		.mask    = 0x0f,
	},
	.fan_mode = {
		.address = 0xd4,
		.modes = {
			{ FM_AUTO_NAME,     0x0d },
			{ FM_SILENT_NAME,   0x1d },
			{ FM_BASIC_NAME,    0x4d },
			{ FM_ADVANCED_NAME, 0x8d },
			MSI_EC_MODE_NULL
		},
	},
	.cpu = {
		.rt_temp_address       = 0x68,
		.rt_fan_speed_address  = 0xc9,
		.rt_fan_speed_base_min = 0x19,
		.rt_fan_speed_base_max = 0x37,
		.bs_fan_speed_address  = 0x89, // ?
		.bs_fan_speed_base_min = 0x00,
		.bs_fan_speed_base_max = 0x0f,
	},
	.gpu = {
		.rt_temp_address      = 0x80,
		.rt_fan_speed_address = 0x89,
	},
	.leds = {
		.micmute_led_address = 0x2b,
		.mute_led_address    = 0x2c,
		.bit                 = 1,
	},
	.kbd_bl = {
		.bl_mode_address  = 0x2c, // ?
		.bl_modes         = { 0x00, 0x08 }, // ?
		.max_mode         = 1, // ?
		.bl_state_address = 0xd3,
		.state_base_value = 0x80,
		.max_state        = 3,
	},
};

static const char *ALLOWED_FW_4[] __initconst = {
	"16V4EMS1.114",
	NULL
};

static struct msi_ec_conf CONF4 __initdata = {
	.allowed_fw = ALLOWED_FW_4,
	.charge_control = {
		.address      = 0xd7,
		.offset_start = 0x8a,
		.offset_end   = 0x80,
		.range_min    = 0x8a,
		.range_max    = 0xe4,
	},
	.webcam = {
		.address       = 0x2e,
		.block_address = 0x2f,
		.bit           = 1,
	},
	.fn_win_swap = {
		.address = MSI_EC_ADDR_UNKNOWN, // supported, but unknown
		.bit     = 4,
	},
	.cooler_boost = {
		.address = 0x98,
		.bit     = 7,
	},
	.shift_mode = {
		.address = 0xd2,
		.modes = {
			{ SM_ECO_NAME,     0xc2 },
			{ SM_COMFORT_NAME, 0xc1 },
			{ SM_SPORT_NAME,   0xc0 },
			MSI_EC_MODE_NULL
		},
	},
	.super_battery = { // may be supported, but address is unknown
		.address = MSI_EC_ADDR_UNKNOWN,
		.mask    = 0x0f,
	},
	.fan_mode = {
		.address = 0xd4,
		.modes = {
			{ FM_AUTO_NAME,     0x0d },
			{ FM_SILENT_NAME,   0x1d },
			{ FM_ADVANCED_NAME, 0x8d },
			MSI_EC_MODE_NULL
		},
	},
	.cpu = {
		.rt_temp_address       = 0x68, // needs testing
		.rt_fan_speed_address  = 0x71, // needs testing
		.rt_fan_speed_base_min = 0x19,
		.rt_fan_speed_base_max = 0x37,
		.bs_fan_speed_address  = MSI_EC_ADDR_UNKNOWN,
		.bs_fan_speed_base_min = 0x00,
		.bs_fan_speed_base_max = 0x0f,
	},
	.gpu = {
		.rt_temp_address      = 0x80,
		.rt_fan_speed_address = MSI_EC_ADDR_UNKNOWN,
	},
	.leds = {
		.micmute_led_address = MSI_EC_ADDR_UNKNOWN,
		.mute_led_address    = MSI_EC_ADDR_UNKNOWN,
		.bit                 = 1,
	},
	.kbd_bl = {
		.bl_mode_address  = MSI_EC_ADDR_UNKNOWN, // ?
		.bl_modes         = { 0x00, 0x08 }, // ?
		.max_mode         = 1, // ?
		.bl_state_address = MSI_EC_ADDR_UNSUPP, // 0xd3, not functional
		.state_base_value = 0x80,
		.max_state        = 3,
	},
};

static const char *ALLOWED_FW_5[] __initconst = {
	"158LEMS1.103",
	"158LEMS1.105",
	"158LEMS1.106",
	NULL
};

static struct msi_ec_conf CONF5 __initdata = {
	.allowed_fw = ALLOWED_FW_5,
	.charge_control = {
		.address      = 0xef,
		.offset_start = 0x8a,
		.offset_end   = 0x80,
		.range_min    = 0x8a,
		.range_max    = 0xe4,
	},
	.webcam = {
		.address       = 0x2e,
		.block_address = 0x2f,
		.bit           = 1,
	},
	.fn_win_swap = { // todo: reverse
		.address = 0xbf,
		.bit     = 4,
	},
	.cooler_boost = {
		.address = 0x98,
		.bit     = 7,
	},
	.shift_mode = {
		.address = 0xf2,
		.modes = {
			{ SM_ECO_NAME,     0xc2 },
			{ SM_COMFORT_NAME, 0xc1 },
			{ SM_TURBO_NAME,   0xc4 },
			MSI_EC_MODE_NULL
		},
	},
	.super_battery = { // unsupported?
		.address = MSI_EC_ADDR_UNKNOWN,
		.mask    = 0x0f,
	},
	.fan_mode = {
		.address = 0xf4,
		.modes = {
			{ FM_AUTO_NAME,     0x0d },
			{ FM_SILENT_NAME,   0x1d },
			{ FM_ADVANCED_NAME, 0x8d },
			MSI_EC_MODE_NULL
		},
	},
	.cpu = {
		.rt_temp_address       = 0x68, // needs testing
		.rt_fan_speed_address  = 0x71, // needs testing
		.rt_fan_speed_base_min = 0x19,
		.rt_fan_speed_base_max = 0x37,
		.bs_fan_speed_address  = MSI_EC_ADDR_UNSUPP,
		.bs_fan_speed_base_min = 0x00,
		.bs_fan_speed_base_max = 0x0f,
	},
	.gpu = {
		.rt_temp_address      = MSI_EC_ADDR_UNKNOWN,
		.rt_fan_speed_address = MSI_EC_ADDR_UNKNOWN,
	},
	.leds = {
		.micmute_led_address = 0x2b,
		.mute_led_address    = 0x2c,
		.bit                 = 2,
	},
	.kbd_bl = {
		.bl_mode_address  = MSI_EC_ADDR_UNKNOWN, // ?
		.bl_modes         = { 0x00, 0x08 }, // ?
		.max_mode         = 1, // ?
		.bl_state_address = MSI_EC_ADDR_UNSUPP, // 0xf3, not functional
		.state_base_value = 0x80,
		.max_state        = 3,
	},
};

static const char *ALLOWED_FW_6[] __initconst = {
	"1542EMS1.102",
	"1542EMS1.104",
	NULL
};

static struct msi_ec_conf CONF6 __initdata = {
	.allowed_fw = ALLOWED_FW_6,
	.charge_control = {
		.address      = 0xef,
		.offset_start = 0x8a,
		.offset_end   = 0x80,
		.range_min    = 0x8a,
		.range_max    = 0xe4,
	},
	.webcam = {
		.address       = 0x2e,
		.block_address = MSI_EC_ADDR_UNSUPP,
		.bit           = 1,
	},
	.fn_win_swap = {
		.address = 0xbf, // todo: reverse
		.bit     = 4,
	},
	.cooler_boost = {
		.address = 0x98,
		.bit     = 7,
	},
	.shift_mode = {
		.address = 0xf2,
		.modes = {
			{ SM_ECO_NAME,     0xc2 },
			{ SM_COMFORT_NAME, 0xc1 },
			{ SM_SPORT_NAME,   0xc0 },
			{ SM_TURBO_NAME,   0xc4 },
			MSI_EC_MODE_NULL
		},
	},
	.super_battery = {
		.address = 0xd5,
		.mask    = 0x0f,
	},
	.fan_mode = {
		.address = 0xf4,
		.modes = {
			{ FM_AUTO_NAME,     0x0d },
			{ FM_SILENT_NAME,   0x1d },
			{ FM_ADVANCED_NAME, 0x8d },
			MSI_EC_MODE_NULL
		},
	},
	.cpu = {
		.rt_temp_address       = 0x68,
		.rt_fan_speed_address  = 0xc9,
		.rt_fan_speed_base_min = 0x19,
		.rt_fan_speed_base_max = 0x37,
		.bs_fan_speed_address  = MSI_EC_ADDR_UNSUPP,
		.bs_fan_speed_base_min = 0x00,
		.bs_fan_speed_base_max = 0x0f,
	},
	.gpu = {
		.rt_temp_address      = 0x80,
		.rt_fan_speed_address = MSI_EC_ADDR_UNKNOWN,
	},
	.leds = {
		.micmute_led_address = MSI_EC_ADDR_UNSUPP,
		.mute_led_address    = MSI_EC_ADDR_UNSUPP,
		.bit                 = 2,
	},
	.kbd_bl = {
		.bl_mode_address  = MSI_EC_ADDR_UNKNOWN, // ?
		.bl_modes         = { 0x00, 0x08 }, // ?
		.max_mode         = 1, // ?
		.bl_state_address = MSI_EC_ADDR_UNSUPP, // 0xf3, not functional
		.state_base_value = 0x80,
		.max_state        = 3,
	},
};

static const char *ALLOWED_FW_7[] __initconst = {
	"17FKEMS1.108",
	"17FKEMS1.109",
	"17FKEMS1.10A",
	NULL
};

static struct msi_ec_conf CONF7 __initdata = {
	.allowed_fw = ALLOWED_FW_7,
	.charge_control = {
		.address      = 0xef,
		.offset_start = 0x8a,
		.offset_end   = 0x80,
		.range_min    = 0x8a,
		.range_max    = 0xe4,
	},
	.webcam = {
		.address       = 0x2e,
		.block_address = MSI_EC_ADDR_UNSUPP,
		.bit           = 1,
	},
	.fn_win_swap = {
		.address = 0xbf, // needs testing
		.bit     = 4,
	},
	.cooler_boost = {
		.address = 0x98,
		.bit     = 7,
	},
	.shift_mode = {
		.address = 0xf2,
		.modes = {
			{ SM_ECO_NAME,     0xc2 },
			{ SM_COMFORT_NAME, 0xc1 },
			{ SM_SPORT_NAME,   0xc0 },
			{ SM_TURBO_NAME,   0xc4 },
			MSI_EC_MODE_NULL
		},
	},
	.super_battery = {
		.address = MSI_EC_ADDR_UNKNOWN, // 0xd5 but has its own wet of modes
		.mask    = 0x0f,
	},
	.fan_mode = {
		.address = 0xf4,
		.modes = {
			{ FM_AUTO_NAME,     0x0d }, // d may not be relevant
			{ FM_SILENT_NAME,   0x1d },
			{ FM_ADVANCED_NAME, 0x8d },
			MSI_EC_MODE_NULL
		},
	},
	.cpu = {
		.rt_temp_address       = 0x68,
		.rt_fan_speed_address  = 0xc9, // needs testing
		.rt_fan_speed_base_min = 0x19,
		.rt_fan_speed_base_max = 0x37,
		.bs_fan_speed_address  = MSI_EC_ADDR_UNSUPP,
		.bs_fan_speed_base_min = 0x00,
		.bs_fan_speed_base_max = 0x0f,
	},
	.gpu = {
		.rt_temp_address      = MSI_EC_ADDR_UNKNOWN,
		.rt_fan_speed_address = MSI_EC_ADDR_UNKNOWN,
	},
	.leds = {
		.micmute_led_address = MSI_EC_ADDR_UNSUPP,
		.mute_led_address    = 0x2c,
		.bit                 = 2,
	},
	.kbd_bl = {
		.bl_mode_address  = MSI_EC_ADDR_UNKNOWN, // ?
		.bl_modes         = { 0x00, 0x08 }, // ?
		.max_mode         = 1, // ?
		.bl_state_address = 0xf3,
		.state_base_value = 0x80,
		.max_state        = 3,
	},
};

static const char *ALLOWED_FW_8[] __initconst = {
	"14F1EMS1.114", // summit e14 evo a12m
	"14F1EMS1.115",
	"14F1EMS1.116",
	"14F1EMS1.117",
	"14F1EMS1.118",
	NULL
};

static struct msi_ec_conf CONF8 __initdata = {
	.allowed_fw = ALLOWED_FW_8,
	.charge_control = {
		.address      = 0xd7,
		.offset_start = 0x8a,
		.offset_end   = 0x80,
		.range_min    = 0x8a,
		.range_max    = 0xe4,
	},
	.webcam = {
		.address       = 0x2e,
		.block_address = 0x2f,
		.bit           = 1,
	},
	.fn_win_swap = {
		.address = 0xe8,
		.bit     = 4,
	},
	.cooler_boost = {
		.address = 0x98,
		.bit     = 7,
	},
	.shift_mode = {
		.address = 0xd2,
		.modes = {
			{ SM_ECO_NAME,     0xc2 },
			{ SM_COMFORT_NAME, 0xc1 },
			{ SM_SPORT_NAME,   0xc0 },
			MSI_EC_MODE_NULL
		},
	},
	.super_battery = {
		.address = 0xeb,
		.mask    = 0x0f,
	},
	.fan_mode = {
		.address = 0xd4,
		.modes = {
			{ FM_AUTO_NAME,     0x0d },
			{ FM_SILENT_NAME,   0x1d },
			{ FM_ADVANCED_NAME, 0x8d },
			MSI_EC_MODE_NULL
		},
	},
	.cpu = {
		.rt_temp_address       = 0x68,
		.rt_fan_speed_address  = 0x71,
		.rt_fan_speed_base_min = 0x19,
		.rt_fan_speed_base_max = 0x37,
		.bs_fan_speed_address  = MSI_EC_ADDR_UNSUPP,
		.bs_fan_speed_base_min = 0x00,
		.bs_fan_speed_base_max = 0x0f,
	},
	.gpu = {
		.rt_temp_address      = MSI_EC_ADDR_UNKNOWN,
		.rt_fan_speed_address = 0x89,
	},
	.leds = {
		.micmute_led_address = MSI_EC_ADDR_UNSUPP,
		.mute_led_address    = 0x2d,
		.bit                 = 1,
	},
	.kbd_bl = {
		.bl_mode_address  = 0x2c,
		.bl_modes         = { 0x00, 0x80 }, // 00 - on, 80 - 10 sec auto off
		.max_mode         = 1,
		.bl_state_address = 0xd3,
		.state_base_value = 0x80,
		.max_state        = 3,
	},
};

static const char *ALLOWED_FW_9[] __initconst = {
	"14JKEMS1.104",
	NULL
};

static struct msi_ec_conf CONF9 __initdata = {
	.allowed_fw = ALLOWED_FW_9,
	.charge_control = {
		.address      = 0xef,
		.offset_start = 0x8a,
		.offset_end   = 0x80,
		.range_min    = 0x8a,
		.range_max    = 0xe4,
	},
	.webcam = {
		.address       = 0x2e,
		.block_address = 0x2f,
		.bit           = 1,
	},
	.fn_win_swap = {
		.address = 0xbf,
		.bit     = 4,
	},
	.cooler_boost = {
		.address = 0x98,
		.bit     = 7,
	},
	.shift_mode = {
		.address = 0xf2,
		.modes = {
			{ SM_ECO_NAME,     0xc2 },
			{ SM_COMFORT_NAME, 0xc1 },
			{ SM_SPORT_NAME,   0xc0 },
			MSI_EC_MODE_NULL
		},
	},
	.super_battery = {
		.address = MSI_EC_ADDR_UNSUPP, // unsupported or enabled by ECO shift
		.mask    = 0x0f,
	},
	.fan_mode = {
		.address = 0xf4,
		.modes = {
			{ FM_AUTO_NAME,     0x0d },
			{ FM_SILENT_NAME,   0x1d },
			{ FM_ADVANCED_NAME, 0x8d },
			MSI_EC_MODE_NULL
		},
	},
	.cpu = {
		.rt_temp_address       = 0x68,
		.rt_fan_speed_address  = 0x71,
		.rt_fan_speed_base_min = 0x00,
		.rt_fan_speed_base_max = 0x96,
		.bs_fan_speed_address  = MSI_EC_ADDR_UNSUPP,
		.bs_fan_speed_base_min = 0x00,
		.bs_fan_speed_base_max = 0x0f,
	},
	.gpu = {
		.rt_temp_address      = MSI_EC_ADDR_UNSUPP,
		.rt_fan_speed_address = MSI_EC_ADDR_UNSUPP,
	},
	.leds = {
		.micmute_led_address = 0x2b,
		.mute_led_address    = 0x2c,
		.bit                 = 2,
	},
	.kbd_bl = {
		.bl_mode_address  = MSI_EC_ADDR_UNSUPP, // not presented in MSI app
		.bl_modes         = { 0x00, 0x08 },
		.max_mode         = 1,
		.bl_state_address = 0xf3,
		.state_base_value = 0x80,
		.max_state        = 3,
	},
};

static const char *ALLOWED_FW_10[] __initconst = {
	"1582EMS1.107", // GF66 11UC
	NULL
};

static struct msi_ec_conf CONF10 __initdata = {
	.allowed_fw = ALLOWED_FW_10,
	.charge_control = {
		.address      = 0xd7,
		.offset_start = 0x8a,
		.offset_end   = 0x80,
		.range_min    = 0x8a,
		.range_max    = 0xe4,
	},
	.webcam = {
		.address       = 0x2e,
		.block_address = 0x2f,
		.bit           = 1,
	},
	.fn_win_swap = {
		.address = MSI_EC_ADDR_UNSUPP,
		.bit     = 4,
	},
	.cooler_boost = {
		.address = 0x98,
		.bit     = 7,
	},
	.shift_mode = {
		.address = 0xd2,
		.modes = {
			{ SM_ECO_NAME,     0xc2 },
			{ SM_COMFORT_NAME, 0xc1 },
			{ SM_SPORT_NAME,   0xc0 },
			{ SM_TURBO_NAME,   0xc4 },
			MSI_EC_MODE_NULL
		},
	},
	.super_battery = {
		.address = 0xe5,
		.mask    = 0x0f,
	},
	.fan_mode = {
		.address = 0xd4,
		.modes = {
			{ FM_AUTO_NAME,     0x0d },
			{ FM_SILENT_NAME,   0x1d },
			{ FM_ADVANCED_NAME, 0x8d },
			MSI_EC_MODE_NULL
		},
	},
	.cpu = {
		.rt_temp_address       = 0x68,
		.rt_fan_speed_address  = 0x71, // ?
		.rt_fan_speed_base_min = 0x19,
		.rt_fan_speed_base_max = 0x37,
		.bs_fan_speed_address  = MSI_EC_ADDR_UNKNOWN, // ?
		.bs_fan_speed_base_min = 0x00,
		.bs_fan_speed_base_max = 0x0f,
	},
	.gpu = {
		.rt_temp_address      = 0x80,
		.rt_fan_speed_address = 0x89,
	},
	.leds = {
		.micmute_led_address = 0x2c,
		.mute_led_address    = 0x2d,
		.bit                 = 1,
	},
	.kbd_bl = {
		.bl_mode_address  = 0x2c,
		.bl_modes         = { 0x00, 0x08 },
		.max_mode         = 1,
		.bl_state_address = 0xd3,
		.state_base_value = 0x80,
		.max_state        = 3,
	},
};

static const char *ALLOWED_FW_11[] __initconst = { 
    "16S6EMS1.111", // Prestige 15 a11scx
    "1552EMS1.115", // Modern 15 a11m
	NULL 
};

static struct msi_ec_conf CONF11 __initdata = {
	.allowed_fw = ALLOWED_FW_11,
    .charge_control = {
        .address = 0xD7,
        .offset_start = 0x8a,
        .offset_end   = 0x80,
        .range_min    = 0x8a,
        .range_max    = 0xe4,
    },
    .webcam = {
        .address       = 0x2e,
        .block_address = MSI_EC_ADDR_UNKNOWN,
        .bit           = 1,
    },
    .fn_win_swap = {
        .address = 0xe8,
        .bit     = 4,
    },
    .cooler_boost = {
        .address = 0x98,
        .bit     = 7,
    },
    .shift_mode = {
        .address = 0xd2,
        .modes = {
            { SM_ECO_NAME,     0xc2 },
            { SM_COMFORT_NAME, 0xc1 },
            { SM_SPORT_NAME,   0xc0 },
            MSI_EC_MODE_NULL
        },
    },
    .super_battery = {
        .address = 0xeb,
        .mask = 0x0f,
    },
    .fan_mode = {
        .address = 0xd4,
        .modes = {
            { FM_AUTO_NAME,     0x0d },
            { FM_SILENT_NAME,   0x1d },
            { FM_ADVANCED_NAME, 0x4d },
            MSI_EC_MODE_NULL
        },
    },
    .cpu = {
        .rt_temp_address       = 0x68,
		.rt_fan_speed_address  = MSI_EC_ADDR_UNSUPP,
        .bs_fan_speed_address  = MSI_EC_ADDR_UNSUPP,
    },
    .gpu = {
		.rt_temp_address      = MSI_EC_ADDR_UNSUPP,
		.rt_fan_speed_address = MSI_EC_ADDR_UNSUPP,
    },
    .leds = {
        .micmute_led_address = 0x2c,
        .mute_led_address    = 0x2d,
        .bit                 = 1,
    },
    .kbd_bl = {
        .bl_mode_address  = MSI_EC_ADDR_UNKNOWN,
        .bl_modes         = {}, // ?
        .max_mode         = 1, // ?
        .bl_state_address = 0xd3,
        .state_base_value = 0x80,
        .max_state        = 3,
    },
};

static const char *ALLOWED_FW_12[] __initconst = {
	"16R6EMS1.104", // GF63 Thin 11UC
	NULL
};

static struct msi_ec_conf CONF12 __initdata = {
	.allowed_fw = ALLOWED_FW_12,
	.charge_control = {
		.address      = 0xd7,
		.offset_start = 0x8a,
		.offset_end   = 0x80,
		.range_min    = 0x8a,
		.range_max    = 0xe4,
	},
	.webcam = {
		.address       = 0x2e,
		.block_address = 0x2f,
		.bit           = 1,
	},
	.fn_win_swap = {
		.address = 0xe8,
		.bit     = 4,
	},
	.cooler_boost = {
		.address = 0x98,
		.bit     = 7,
	},
	.shift_mode = {
		.address = 0xd2,
		.modes = {
			{ SM_ECO_NAME,     0xc2 },
			{ SM_COMFORT_NAME, 0xc1 },
			{ SM_SPORT_NAME,   0xc0 },
			{ SM_TURBO_NAME,   0xc4 },
			MSI_EC_MODE_NULL
		},
	},
	.super_battery = {
		.address = MSI_EC_ADDR_UNSUPP, // 0xeb
		.mask    = 0x0f, // 00, 0f
	},
	.fan_mode = {
		.address = 0xd4,
		.modes = {
			{ FM_AUTO_NAME,     0x0d },
			{ FM_SILENT_NAME,   0x1d },
			{ FM_ADVANCED_NAME, 0x8d },
			MSI_EC_MODE_NULL
		},
	},
	.cpu = {
		.rt_temp_address       = 0x68,
		.rt_fan_speed_address  = 0x71,
		.rt_fan_speed_base_min = 0x19,
		.rt_fan_speed_base_max = 0x37,
		.bs_fan_speed_address  = MSI_EC_ADDR_UNSUPP,
		.bs_fan_speed_base_min = 0x00,
		.bs_fan_speed_base_max = 0x0f,
	},
	.gpu = {
		.rt_temp_address      = MSI_EC_ADDR_UNSUPP,
		.rt_fan_speed_address = 0x89,
	},
	.leds = {
		.micmute_led_address = MSI_EC_ADDR_UNSUPP,
		.mute_led_address    = 0x2d,
		.bit                 = 1,
	},
	.kbd_bl = {
		.bl_mode_address  = MSI_EC_ADDR_UNKNOWN,
		.bl_modes         = { 0x00, 0x08 },
		.max_mode         = 1,
		.bl_state_address = 0xd3,
		.state_base_value = 0x80,
		.max_state        = 3,
	},
};

static const char *ALLOWED_FW_13[] __initconst = {
	"1594EMS1.109", // MSI Prestige 16 Studio A13VE
	NULL
};

static struct msi_ec_conf CONF13 __initdata = {
	.allowed_fw = ALLOWED_FW_13,
	.charge_control = {
		.address      = 0xd7,
		.offset_start = 0x8a,
		.offset_end   = 0x80,
		.range_min    = 0x8a,
		.range_max    = 0xe4,
	},
	.webcam = {
		.address       = 0x2e,
		.block_address = 0x2f,
		.bit           = 1,
	},
	.fn_win_swap = {
		.address = 0xe8,
		.bit     = 4, // 0x00-0x10
	},
	.cooler_boost = {
		.address = 0x98,
		.bit     = 7,
	},
	.shift_mode = {
		.address = 0xd2,
		.modes = {
			{ SM_ECO_NAME,     0xc2 }, // super battery
			{ SM_COMFORT_NAME, 0xc1 }, // balanced
			{ SM_TURBO_NAME,   0xc4 }, // extreme
			MSI_EC_MODE_NULL
		},
	},
	.super_battery = {
		.address = MSI_EC_ADDR_UNSUPP,
		.mask    = 0x0f, // 00, 0f
	},
	.fan_mode = {
		.address = 0xd4,
		.modes = {
			{ FM_AUTO_NAME,     0x0d },
			{ FM_SILENT_NAME,   0x1d },
			{ FM_ADVANCED_NAME, 0x8d },
			MSI_EC_MODE_NULL
		},
	},
	.cpu = {
		.rt_temp_address       = 0x68,
		.rt_fan_speed_address  = 0x71, // 0x0-0x96
		.rt_fan_speed_base_min = 0x00,
		.rt_fan_speed_base_max = 0x96,
		.bs_fan_speed_address  = MSI_EC_ADDR_UNSUPP,
		.bs_fan_speed_base_min = 0x00,
		.bs_fan_speed_base_max = 0x0f,
	},
	.gpu = {
		.rt_temp_address      = 0x80,
		.rt_fan_speed_address = 0x89,
	},
	.leds = {
		.micmute_led_address = 0x2c,
		.mute_led_address    = 0x2d,
		.bit                 = 1,
	},
	.kbd_bl = {
		.bl_mode_address  = 0x2c, // KB auto turn off
		.bl_modes         = { 0x00, 0x08 }, // always on; off after 10 sec
		.max_mode         = 1,
		.bl_state_address = 0xd3,
		.state_base_value = 0x80,
		.max_state        = 3,
	},
};

static const char *ALLOWED_FW_14[] __initconst = {
	"17L2EMS1.108", // Katana 17 B11UCX-897X
	NULL
};

static struct msi_ec_conf CONF14 __initdata = {
	.allowed_fw = ALLOWED_FW_14,
	.charge_control = {
		.address      = 0xd7,
		.offset_start = 0x8a,
		.offset_end   = 0x80,
		.range_min    = 0x8a,
		.range_max    = 0xe4,
	},
	// .usb_share  {
	// 	.address      = 0xbf, // states: 0x08 || 0x28
	// 	.bit          = 5,
	// }
	.webcam = {
		.address       = 0x2e,
		.block_address = 0x2f,
		.bit           = 1,
	},
	.fn_win_swap = {
		.address = 0xe8, // states: 0x40 || 0x50
		.bit     = 4,
	},
	.cooler_boost = {
		.address = 0x98, // states: 0x02 || 0x82
		.bit     = 7,
	},
	.shift_mode = {
		.address = 0xd2, // Performance Level
		.modes = {
			{ SM_ECO_NAME,     0xc2 }, // Low
			{ SM_COMFORT_NAME, 0xc1 }, // Medium
			{ SM_SPORT_NAME,   0xc0 }, // High
			{ SM_TURBO_NAME,   0xc4 }, // Turbo
			MSI_EC_MODE_NULL
			
		},
	},
	.super_battery = {
		.address = MSI_EC_ADDR_UNSUPP, // enabled by Low Performance Level
		// .address = 0xeb, // states: 0x00 || 0x0f
		.mask    = 0x0f,
	},
	.fan_mode = {
		.address = 0xd4,
		.modes = {
			{ FM_AUTO_NAME,     0x0d },
			{ FM_SILENT_NAME,   0x1d },
			{ FM_ADVANCED_NAME, 0x8d },
			MSI_EC_MODE_NULL
		},
	},
	.cpu = {
		.rt_temp_address       = 0x68,
		.rt_fan_speed_address  = 0xc9,
		.rt_fan_speed_base_min = 0x00, // ?
		.rt_fan_speed_base_max = 0x96, // ?
		.bs_fan_speed_address  = MSI_EC_ADDR_UNSUPP,
		.bs_fan_speed_base_min = 0x00, // ?
		.bs_fan_speed_base_max = 0x0f, // ?
		// .rt_temp_table_start_adress = 0x6a,
		// .rt_fan_speed_table_start_address = 0x72,
	},
	.gpu = {
		.rt_temp_address      = 0x80,
		.rt_fan_speed_address = 0xcb,
		// .rt_temp_table_start_adress = 0x82,
		// .rt_fan_speed_table_start_address = 0x8a,
	},
	.leds = {
		.micmute_led_address = 0x2c, // states: 0x00 || 0x02
		.mute_led_address    = 0x2d, // states: 0x04 || 0x06
		.bit                 = 1,
	},
	.kbd_bl = {
		// .bl_mode_address  = 0x2c, // ?
		.bl_mode_address  = MSI_EC_ADDR_UNSUPP,
		.bl_modes         = { 0x00, 0x08 }, // ? always on; off after 10 sec
		.max_mode         = 1, // ?
		.bl_state_address = 0xd3,
		.state_base_value = 0x80,
		.max_state        = 3,
	},
};

static const char *ALLOWED_FW_15[] __initconst = {
	"15CKEMS1.108", // MSI Delta 15 A5EFK
	NULL
};

static struct msi_ec_conf CONF15 __initdata = {
	// For comments and contributions check Delta 15 issue on github repository BeardOverflow/msi-ec
	.allowed_fw = ALLOWED_FW_15,
	.charge_control = {
		.address      = 0xef,
		.offset_start = 0x8a, 
		.offset_end   = 0x80,
		.range_min    = 0x8a,
		.range_max    = 0xe4,
	},
	.webcam = {
		.address       = 0x2e, 
		.block_address = 0x2f,
		.bit           = 1,
	},
	.fn_win_swap = {
		.address = 0xbf,
		.bit     = 4,
	},
	.cooler_boost = {
		.address = 0x98,
		.bit     = 7,
	},
	.shift_mode = {
		.address = 0xf2, 
		.modes = {
			{ SM_ECO_NAME,     0xa5 }, // super battery
			{ SM_COMFORT_NAME, 0xa1 }, // balanced
			{ SM_TURBO_NAME,   0xa0 }, // extreme
			MSI_EC_MODE_NULL
		},
	},
	.super_battery = {
		.address = MSI_EC_ADDR_UNKNOWN,
		.mask    = 0x0f
	},
	.fan_mode = {
		.address = 0xf4, 
		.modes = {
			{ FM_AUTO_NAME,     0x0d },
			{ FM_SILENT_NAME,   0x1d },
			{ FM_ADVANCED_NAME, 0x8d },
			MSI_EC_MODE_NULL
		},
	},
	.cpu = {
		.rt_temp_address       = 0x68, 
		.rt_fan_speed_address  = 0xc9, 
		.rt_fan_speed_base_min = 0x00,
		.rt_fan_speed_base_max = 0x96,
		.bs_fan_speed_address  = 0xcd, 
		.bs_fan_speed_base_min = 0x00,
		.bs_fan_speed_base_max = 0x0f,
	},
	.gpu = {
		.rt_temp_address      = 0x80,  
		.rt_fan_speed_address = 0xcb, 
	},
	.leds = {
		.micmute_led_address = 0x2b,
		.mute_led_address    = 0x2d,
		.bit                 = 2,
	},
	.kbd_bl = {
		.bl_mode_address  = MSI_EC_ADDR_UNKNOWN,
		.bl_modes         = { 0x00, 0x01 },
		.max_mode         = 1,
		.bl_state_address = MSI_EC_ADDR_UNKNOWN,
		.state_base_value = 0x80,
		.max_state        = 3,
	},
};

/* MSI Modern 15 A5M */
static const char *ALLOWED_FW_16[] __initconst = {
	"155LEMS1.105",
	"155LEMS1.106",
	NULL
};

static struct msi_ec_conf CONF16 __initdata = {
	.allowed_fw = ALLOWED_FW_16,
	.charge_control = {
		.address      = 0xef,
		.offset_start = 0x8a,
		.offset_end   = 0x80,
		.range_min    = 0x8a,
		.range_max    = 0xe4,
	},
	.webcam = {
		.address       = 0x2e,
		.block_address = 0x2f,
		.bit           = 1,
	},
	.fn_win_swap = {
		.address = 0xbf,
		.bit     = 4,
	},
	.cooler_boost = {
		.address = 0x98,
		.bit     = 7,
	},
	.shift_mode = {
		.address = 0xf2,
		.modes = {
			{ SM_ECO_NAME,     0xc2 },
			{ SM_COMFORT_NAME, 0xc1 },
			{ SM_SPORT_NAME,   0xc0 },
			MSI_EC_MODE_NULL
		},
	},
	.super_battery = {
		.address = MSI_EC_ADDR_UNKNOWN, // 0xed
		.mask    = 0x0f, // a5, a4, a2
	},
	.fan_mode = {
		.address = 0xf4,
		.modes = {
			{ FM_AUTO_NAME,     0x0d },
			{ FM_SILENT_NAME,   0x1d },
			{ FM_ADVANCED_NAME, 0x8d },
			MSI_EC_MODE_NULL
		},
	},
	.cpu = {
		.rt_temp_address       = 0x68,
		.rt_fan_speed_address  = 0x71,
		.rt_fan_speed_base_min = 0x19,
		.rt_fan_speed_base_max = 0x37,
		.bs_fan_speed_address  = MSI_EC_ADDR_UNSUPP,
		.bs_fan_speed_base_min = 0x00,
		.bs_fan_speed_base_max = 0x0f,
	},
	.gpu = {
		.rt_temp_address      = MSI_EC_ADDR_UNKNOWN,
		.rt_fan_speed_address = MSI_EC_ADDR_UNKNOWN,
	},
	.leds = {
		.micmute_led_address = 0x2b,
		.mute_led_address    = 0x2c,
		.bit                 = 2,
	},
	.kbd_bl = {
		.bl_mode_address  = MSI_EC_ADDR_UNKNOWN,
		.bl_modes         = { 0x00, 0x08 },
		.max_mode         = 1,
		.bl_state_address = 0xf3,
		.state_base_value = 0x80,
		.max_state        = 3,
	},
};

static const char *ALLOWED_FW_17[] __initconst = {
	"15K1IMS1.110", // MSI CYBORG 12 A12VF
	NULL
};

static struct msi_ec_conf CONF17 __initdata = {
	.allowed_fw = ALLOWED_FW_17,
	.charge_control = {
		.address      = 0xd7,
		.offset_start = 0x8a,
		.offset_end   = 0x80,
		.range_min    = 0x8a,
		.range_max    = 0xe4,
	},
	// .usb_share  {
	// 	.address      = 0xbf, // states: 0x08 || 0x28
	// 	.bit          = 5,
	// }, // Like Katana 17 B11UCX
	.webcam = {
		.address       = 0x2e,
		.block_address = 0x2f,
		.bit           = 1,
	},
	.fn_win_swap = {
		.address = 0xe8,
		.bit     = 4, // 0x01-0x11
	},
	.cooler_boost = {
		.address = 0x98,
		.bit     = 7,
	},
	.shift_mode = {
		.address = 0xd2,
		.modes = {
			{ SM_ECO_NAME,     0xc2 }, // super battery
			{ SM_COMFORT_NAME, 0xc1 }, // balanced
			{ SM_TURBO_NAME,   0xc4 }, // extreme
			MSI_EC_MODE_NULL
		},
	},
	.super_battery = {
		.address = 0xeb, // 0x0F ( on ) or 0x00 ( off ) on 0xEB
		.mask    = 0x0f, // 00, 0f
	},
	.fan_mode = {
		.address = 0xd4,
		.modes = {
			{ FM_AUTO_NAME,     0x0d },
			{ FM_SILENT_NAME,   0x1d },
			{ FM_ADVANCED_NAME, 0x8d },
			MSI_EC_MODE_NULL
		},
	},
	.cpu = {
		.rt_temp_address       = 0x68,
		.rt_fan_speed_address  = 0x71,
		.rt_fan_speed_base_min = 0x00,
		.rt_fan_speed_base_max = 0x96,
		.bs_fan_speed_address  = MSI_EC_ADDR_UNSUPP,
		.bs_fan_speed_base_min = 0x00,
		.bs_fan_speed_base_max = 0x0f,
		// n/rpm register is C9
	},
	.gpu = {
		.rt_temp_address      = 0x80,
		.rt_fan_speed_address = 0x89,
	},
	.leds = {
		.micmute_led_address = 0x2c,
		.mute_led_address    = 0x2d,
		.bit                 = 1,
	},
	.kbd_bl = {
		.bl_mode_address  = 0x2c, // KB auto turn off
		.bl_modes         = { 0x00, 0x08 }, // always on; off after 10 sec
		.max_mode         = 1,
		.bl_state_address = 0xd3,
		.state_base_value = 0x80,
		.max_state        = 3,
	},
};

static const char *ALLOWED_FW_18[] __initconst = {
	"15HKEMS1.104", // Modern 15 B7M
	NULL
};

static struct msi_ec_conf CONF18 __initdata = {
	.allowed_fw = ALLOWED_FW_18,
	.charge_control = {
		.address      = 0xef,
		.offset_start = 0x8a,
		.offset_end   = 0x80,
		.range_min    = 0x8a,
		.range_max    = 0xe4,
	},
	.webcam = {
		.address       = 0x2e,
		.block_address = 0x2f,
		.bit           = 1,
	},
	.fn_win_swap = {
		.address = 0xbf,
		.bit     = 4,
	},
	.cooler_boost = {
		.address = 0x98,
		.bit     = 7,
	},
	.shift_mode = {
		.address = 0xf2,
		.modes = {
			{ SM_ECO_NAME,     0xc2 },
			{ SM_COMFORT_NAME, 0xc1 },
			{ SM_SPORT_NAME,   0xc0 },
			MSI_EC_MODE_NULL
		},
	},
	.super_battery = {
		.address = MSI_EC_ADDR_UNSUPP, // unsupported or enabled by ECO shift
		.mask    = 0x0f,
	},
	.fan_mode = {
		.address = 0xf4,
		.modes = {
			{ FM_AUTO_NAME,     0x0d },
			{ FM_SILENT_NAME,   0x1d },
			{ FM_ADVANCED_NAME, 0x8d },
			MSI_EC_MODE_NULL
		},
	},
	.cpu = {
		.rt_temp_address       = 0x68,
		.rt_fan_speed_address  = 0x71,
		.rt_fan_speed_base_min = 0x00,
		.rt_fan_speed_base_max = 0x96,
		.bs_fan_speed_address  = MSI_EC_ADDR_UNSUPP,
		.bs_fan_speed_base_min = 0x00,
		.bs_fan_speed_base_max = 0x0f,
	},
	.gpu = {
		.rt_temp_address      = MSI_EC_ADDR_UNSUPP,
		.rt_fan_speed_address = MSI_EC_ADDR_UNSUPP,
	},
	.leds = {
		.micmute_led_address = 0x2b,
		.mute_led_address    = 0x2c,
		.bit                 = 2,
	},
	.kbd_bl = {
		.bl_mode_address  = MSI_EC_ADDR_UNSUPP, // not presented in MSI app
		.bl_modes         = { 0x00, 0x08 },
		.max_mode         = 1,
		.bl_state_address = 0xf3,
		.state_base_value = 0x80,
		.max_state        = 3,
	},
};

<<<<<<< HEAD
=======
static const char *ALLOWED_FW_11[] __initconst = { 
    "16S6EMS1.111", // Prestige 15 a11scx
    "1552EMS1.115", // Modern 15 a11m
	NULL 
};

static struct msi_ec_conf CONF11 __initdata = {
	.allowed_fw = ALLOWED_FW_11,
    .charge_control = {
        .address = 0xD7,
        .offset_start = 0x8a,
        .offset_end   = 0x80,
        .range_min    = 0x8a,
        .range_max    = 0xe4,
    },
    .webcam = {
        .address       = 0x2e,
        .block_address = MSI_EC_ADDR_UNKNOWN,
        .bit           = 1,
    },
    .fn_win_swap = {
        .address = 0xe8,
        .bit     = 4,
    },
    .cooler_boost = {
        .address = 0x98,
        .bit     = 7,
    },
    .shift_mode = {
        .address = 0xd2,
        .modes = {
            { SM_ECO_NAME,     0xc2 },
            { SM_COMFORT_NAME, 0xc1 },
            { SM_SPORT_NAME,   0xc0 },
            MSI_EC_MODE_NULL
        },
    },
    .super_battery = {
        .address = 0xeb,
        .mask = 0x0f,
    },
    .fan_mode = {
        .address = 0xd4,
        .modes = {
            { FM_AUTO_NAME,     0x0d },
            { FM_SILENT_NAME,   0x1d },
            { FM_ADVANCED_NAME, 0x4d },
            MSI_EC_MODE_NULL
        },
    },
    .cpu = {
        .rt_temp_address       = 0x68,
		.rt_fan_speed_address  = MSI_EC_ADDR_UNSUPP,
        .bs_fan_speed_address  = MSI_EC_ADDR_UNSUPP,
    },
    .gpu = {
		.rt_temp_address      = MSI_EC_ADDR_UNSUPP,
		.rt_fan_speed_address = MSI_EC_ADDR_UNSUPP,
    },
    .leds = {
        .micmute_led_address = 0x2c,
        .mute_led_address    = 0x2d,
        .bit                 = 1,
    },
    .kbd_bl = {
        .bl_mode_address  = MSI_EC_ADDR_UNKNOWN,
        .bl_modes         = {}, // ?
        .max_mode         = 1, // ?
        .bl_state_address = 0xd3,
        .state_base_value = 0x80,
        .max_state        = 3,
    },
};

static const char *ALLOWED_FW_12[] __initconst = { 
    "1543EMS1.113", 
	NULL 
};

static struct msi_ec_conf CONF12 __initdata = {
	.allowed_fw = ALLOWED_FW_12,
	.charge_control = {
		.address = 0XD7,
		.offset_start = 0x8a,
        .offset_end   = 0x80,
        .range_min    = 0x8a,
        .range_max    = 0xe4,
	},
	.webcam = {
		.address       = 0x2e,
		.block_address = MSI_EC_ADDR_UNSUPP,
		.bit           = 1,
	},
	.cooler_boost = {
		.address = 0x98,
		.bit     = 7,
	},
	.fn_win_swap = {
        .address = 0xe8,
        .bit     = 4,
    },
	.shift_mode = {
		.address = 0xd2,
		.modes = {
			{ SM_ECO_NAME,     0xc2 },
			{ SM_COMFORT_NAME, 0xc1 },
			{ SM_SPORT_NAME,   0xc0 },
			{ SM_TURBO_NAME,   0xc4 },
			MSI_EC_MODE_NULL
		},
	},
	.super_battery = {
        .address = 0xeb,
        .mask = 0x0f,
    },
	.fan_mode = {
        .address = 0xd4,
        .modes = {
            { FM_AUTO_NAME,     0x0d },
            { FM_SILENT_NAME,   0x1d },
            { FM_ADVANCED_NAME, 0x8d },
            MSI_EC_MODE_NULL
        },
    },
	.cpu = {
		.rt_temp_address       = 0x68,
		.rt_fan_speed_address  = 0xc9, // ?
		.rt_fan_speed_base_min = 0x19,
		.rt_fan_speed_base_max = 0x96,
		.bs_fan_speed_address  = MSI_EC_ADDR_UNKNOWN, // ?
		.bs_fan_speed_base_min = 0x00,
		.bs_fan_speed_base_max = 0x0f,
	},
	.gpu = {
		.rt_temp_address      = 0x80,
		.rt_fan_speed_address = 0x89,
	},
	.leds = {
        .micmute_led_address = MSI_EC_ADDR_UNKNOWN,
        .mute_led_address    = MSI_EC_ADDR_UNKNOWN,
        .bit                 = 1,
    },
    .kbd_bl = {
        .bl_mode_address  = MSI_EC_ADDR_UNKNOWN,
        .bl_modes         = {}, // ?
        .max_mode         = 1, // ?
        .bl_state_address = 0xd3,
        .state_base_value = 0x80,
        .max_state        = 3,
    },


};



>>>>>>> 0ee065b1
static struct msi_ec_conf *CONFIGURATIONS[] __initdata = {
	&CONF0,
	&CONF1,
	&CONF2,
	&CONF3,
	&CONF4,
	&CONF5,
	&CONF6,
	&CONF7,
	&CONF8,
	&CONF9,
	&CONF10,
	&CONF11,
	&CONF12,
<<<<<<< HEAD
	&CONF13,
	&CONF14,
	&CONF15,
	&CONF16,
	&CONF17,
	&CONF18,
=======
>>>>>>> 0ee065b1
	NULL
};

static bool conf_loaded = false;
static struct msi_ec_conf conf; // current configuration

struct attribute_support {
	struct attribute *attribute;
	bool supported;
};

static char *firmware = NULL;
module_param(firmware, charp, 0);
MODULE_PARM_DESC(firmware, "Load a configuration for a specified firmware version");

static bool debug = false;
module_param(debug, bool, 0);
MODULE_PARM_DESC(debug, "Load the driver in the debug mode, exporting the debug attributes");

// ============================================================ //
// Helper functions
// ============================================================ //

#define streq(x, y) (strcmp(x, y) == 0 || strcmp(x, y "\n") == 0)

#define set_bit(v, b)   (v |= (1 << b))
#define unset_bit(v, b) (v &= ~(1 << b))
#define check_bit(v, b) ((bool)((v >> b) & 1))

// compares two strings, trimming newline at the end the second
static int strcmp_trim_newline2(const char *s, const char *s_nl)
{
	size_t s_nl_length = strlen(s_nl);

	if (s_nl_length - 1 > MSI_EC_SHIFT_MODE_NAME_LIMIT)
		return -1;

	if (s_nl[s_nl_length - 1] == '\n') {
		char s2[MSI_EC_SHIFT_MODE_NAME_LIMIT + 1];
		memcpy(s2, s_nl, s_nl_length - 1);
		s2[s_nl_length - 1] = '\0';
		return strcmp(s, s2);
	}

	return strcmp(s, s_nl);
}

static int ec_read_seq(u8 addr, u8 *buf, u8 len)
{
	int result;
	for (u8 i = 0; i < len; i++) {
		result = ec_read(addr + i, buf + i);
		if (result < 0)
			return result;
	}
	return 0;
}

static int ec_set_by_mask(u8 addr, u8 mask)
{
	int result;
	u8 stored;

	result = ec_read(addr, &stored);
	if (result < 0)
		return result;

	stored |= mask;

	return ec_write(addr, stored);
}

static int ec_unset_by_mask(u8 addr, u8 mask)
{
	int result;
	u8 stored;

	result = ec_read(addr, &stored);
	if (result < 0)
		return result;

	stored &= ~mask;

	return ec_write(addr, stored);
}

static int ec_check_by_mask(u8 addr, u8 mask, bool *output)
{
	int result;
	u8 stored;

	result = ec_read(addr, &stored);
	if (result < 0)
		return result;

	*output = ((stored & mask) == mask);

	return 0;
}

static int ec_set_bit(u8 addr, u8 bit)
{
	int result;
	u8 stored;

	result = ec_read(addr, &stored);
	if (result < 0)
		return result;

	set_bit(stored, bit);

	return ec_write(addr, stored);
}

static int ec_unset_bit(u8 addr, u8 bit)
{
	int result;
	u8 stored;

	result = ec_read(addr, &stored);
	if (result < 0)
		return result;

	unset_bit(stored, bit);

	return ec_write(addr, stored);
}

static int ec_check_bit(u8 addr, u8 bit, bool *output)
{
	int result;
	u8 stored;

	result = ec_read(addr, &stored);
	if (result < 0)
		return result;

	*output = check_bit(stored, bit);

	return 0;
}

static int ec_get_firmware_version(u8 buf[MSI_EC_FW_VERSION_LENGTH + 1])
{
	int result;

	memset(buf, 0, MSI_EC_FW_VERSION_LENGTH + 1);
	result = ec_read_seq(MSI_EC_FW_VERSION_ADDRESS, buf,
			     MSI_EC_FW_VERSION_LENGTH);
	if (result < 0)
		return result;

	return MSI_EC_FW_VERSION_LENGTH + 1;
}

// ============================================================ //
// Sysfs power_supply subsystem
// ============================================================ //

static ssize_t charge_control_threshold_show(u8 offset, struct device *device,
					     struct device_attribute *attr,
					     char *buf)
{
	u8 rdata;
	int result;

	result = ec_read(conf.charge_control.address, &rdata);
	if (result < 0)
		return result;

	// thresholds are unknown
	if (rdata == 0x80) {
		return sysfs_emit(buf, "0\n");
	}

	return sysfs_emit(buf, "%i\n", rdata - offset);
}

static ssize_t charge_control_threshold_store(u8 offset, struct device *dev,
					      struct device_attribute *attr,
					      const char *buf, size_t count)
{
	u8 wdata;
	int result;

	result = kstrtou8(buf, 10, &wdata);
	if (result < 0)
		return result;

	wdata += offset;
	if (wdata < conf.charge_control.range_min ||
	    wdata > conf.charge_control.range_max)
		return -EINVAL;

	result = ec_write(conf.charge_control.address, wdata);
	if (result < 0)
		return result;

	return count;
}

static ssize_t
charge_control_start_threshold_show(struct device *device,
				    struct device_attribute *attr, char *buf)
{
	return charge_control_threshold_show(conf.charge_control.offset_start,
					     device, attr, buf);
}

static ssize_t
charge_control_start_threshold_store(struct device *dev,
				     struct device_attribute *attr,
				     const char *buf, size_t count)
{
	return charge_control_threshold_store(
		conf.charge_control.offset_start, dev, attr, buf, count);
}

static ssize_t charge_control_end_threshold_show(struct device *device,
						 struct device_attribute *attr,
						 char *buf)
{
	return charge_control_threshold_show(conf.charge_control.offset_end,
					     device, attr, buf);
}

static ssize_t charge_control_end_threshold_store(struct device *dev,
						  struct device_attribute *attr,
						  const char *buf, size_t count)
{
	return charge_control_threshold_store(conf.charge_control.offset_end,
					      dev, attr, buf, count);
}

static DEVICE_ATTR_RW(charge_control_start_threshold);
static DEVICE_ATTR_RW(charge_control_end_threshold);

static struct attribute *msi_battery_attrs[] = {
	&dev_attr_charge_control_start_threshold.attr,
	&dev_attr_charge_control_end_threshold.attr,
	NULL
};

ATTRIBUTE_GROUPS(msi_battery);

static int msi_battery_add(struct power_supply *battery,
			   struct acpi_battery_hook *hook)
{
	return device_add_groups(&battery->dev, msi_battery_groups);
}

static int msi_battery_remove(struct power_supply *battery,
			      struct acpi_battery_hook *hook)
{
	device_remove_groups(&battery->dev, msi_battery_groups);
	return 0;
}

static struct acpi_battery_hook battery_hook = {
	.add_battery = msi_battery_add,
	.remove_battery = msi_battery_remove,
	.name = MSI_EC_DRIVER_NAME,
};

// ============================================================ //
// Sysfs platform device attributes (root)
// ============================================================ //

static ssize_t webcam_common_show(u8 address,
			          char *buf,
				  const char *str_on_0,
				  const char *str_on_1)
{
	int result;
	bool bit_value;

	result = ec_check_bit(address, conf.webcam.bit, &bit_value);
	if (result < 0)
		return result;

	if (bit_value) {
		return sysfs_emit(buf, "%s\n", str_on_1);
	} else {
		return sysfs_emit(buf, "%s\n", str_on_0);
	}
}

static ssize_t webcam_common_store(u8 address,
				   const char *buf,
				   size_t count,
				   const char *str_for_0,
				   const char *str_for_1)
{
	int result = -EINVAL;

	if (strcmp_trim_newline2(str_for_1, buf) == 0)
		result = ec_set_bit(address, conf.webcam.bit);

	if (strcmp_trim_newline2(str_for_0, buf) == 0)
		result = ec_unset_bit(address, conf.webcam.bit);

	if (result < 0)
		return result;

	return count;
}

static ssize_t webcam_show(struct device *device,
			   struct device_attribute *attr,
			   char *buf)
{
	return webcam_common_show(conf.webcam.address,
				  buf,
				  "off", "on");
}

static ssize_t webcam_store(struct device *dev,
			    struct device_attribute *attr,
			    const char *buf, size_t count)
{
	return webcam_common_store(conf.webcam.address,
				   buf, count,
				   "off", "on");
}

static ssize_t webcam_block_show(struct device *device,
				 struct device_attribute *attr,
				 char *buf)
{
	return webcam_common_show(conf.webcam.block_address,
				  buf,
				  "on", "off");
}

static ssize_t webcam_block_store(struct device *dev,
				  struct device_attribute *attr,
			          const char *buf, size_t count)
{
	return webcam_common_store(conf.webcam.block_address,
				   buf, count,
				   "on", "off");
}

static ssize_t fn_key_show(struct device *device, struct device_attribute *attr,
			   char *buf)
{
	int result;
	bool bit_value;

	result = ec_check_bit(conf.fn_win_swap.address, conf.fn_win_swap.bit, &bit_value);

	if (bit_value) {
		return sysfs_emit(buf, "%s\n", "right");
	} else {
		return sysfs_emit(buf, "%s\n", "left");
	}
}

static ssize_t fn_key_store(struct device *dev, struct device_attribute *attr,
			    const char *buf, size_t count)
{
	int result;

	if (streq(buf, "right")) {
		result = ec_set_bit(conf.fn_win_swap.address, conf.fn_win_swap.bit);
	} else if (streq(buf, "left")) {
		result = ec_unset_bit(conf.fn_win_swap.address, conf.fn_win_swap.bit);
	}

	if (result < 0)
		return result;

	return count;
}

static ssize_t win_key_show(struct device *device,
			    struct device_attribute *attr, char *buf)
{
	int result;
	bool bit_value;

	result = ec_check_bit(conf.fn_win_swap.address, conf.fn_win_swap.bit, &bit_value);

	if (bit_value) {
		return sysfs_emit(buf, "%s\n", "left");
	} else {
		return sysfs_emit(buf, "%s\n", "right");
	}
}

static ssize_t win_key_store(struct device *dev, struct device_attribute *attr,
			     const char *buf, size_t count)
{
	int result;

	if (streq(buf, "right")) {
		result = ec_unset_bit(conf.fn_win_swap.address, conf.fn_win_swap.bit);
	} else if (streq(buf, "left")) {
		result = ec_set_bit(conf.fn_win_swap.address, conf.fn_win_swap.bit);
	}

	if (result < 0)
		return result;

	return count;
}

static ssize_t battery_mode_show(struct device *device,
				 struct device_attribute *attr, char *buf)
{
	u8 rdata;
	int result;

	result = ec_read(conf.charge_control.address, &rdata);
	if (result < 0)
		return result;

	if (rdata == conf.charge_control.range_max) {
		return sysfs_emit(buf, "%s\n", "max");
	} else if (rdata == conf.charge_control.offset_end + 80) { // up to 80%
		return sysfs_emit(buf, "%s\n", "medium");
	} else if (rdata == conf.charge_control.offset_end + 60) { // up to 60%
		return sysfs_emit(buf, "%s\n", "min");
	} else {
		return sysfs_emit(buf, "%s (%i)\n", "unknown", rdata);
	}
}

static ssize_t battery_mode_store(struct device *dev,
				  struct device_attribute *attr,
				  const char *buf, size_t count)
{
	int result = -EINVAL;

	if (streq(buf, "max"))
		result = ec_write(conf.charge_control.address,
				  conf.charge_control.range_max);

	else if (streq(buf, "medium")) // up to 80%
		result = ec_write(conf.charge_control.address,
				  conf.charge_control.offset_end + 80);

	else if (streq(buf, "min")) // up to 60%
		result = ec_write(conf.charge_control.address,
				  conf.charge_control.offset_end + 60);

	if (result < 0)
		return result;

	return count;
}

static ssize_t cooler_boost_show(struct device *device,
				 struct device_attribute *attr, char *buf)
{
	int result;
	bool bit_value;

	result = ec_check_bit(conf.cooler_boost.address, conf.cooler_boost.bit, &bit_value);

	if (bit_value) {
		return sysfs_emit(buf, "%s\n", "on");
	} else {
		return sysfs_emit(buf, "%s\n", "off");
	}
}

static ssize_t cooler_boost_store(struct device *dev,
				  struct device_attribute *attr,
				  const char *buf, size_t count)
{
	int result = -EINVAL;

	if (streq(buf, "on"))
		result = ec_set_bit(conf.cooler_boost.address,
				    conf.cooler_boost.bit);

	else if (streq(buf, "off"))
		result = ec_unset_bit(conf.cooler_boost.address,
				      conf.cooler_boost.bit);

	if (result < 0)
		return result;

	return count;
}

static ssize_t available_shift_modes_show(struct device *device,
				          struct device_attribute *attr,
				          char *buf)
{
	int result = 0;
	int count = 0;

	for (int i = 0; conf.shift_mode.modes[i].name; i++) {
		// NULL entries have NULL name

		result = sysfs_emit_at(buf, count, "%s\n", conf.shift_mode.modes[i].name);
		if (result < 0)
			return result;
		count += result;
	}

	return count;
}

static ssize_t shift_mode_show(struct device *device,
			       struct device_attribute *attr,
			       char *buf)
{
	u8 rdata;
	int result;

	result = ec_read(conf.shift_mode.address, &rdata);
	if (result < 0)
		return result;

	if (rdata == 0x80)
		return sysfs_emit(buf, "%s\n", "unspecified");

	for (int i = 0; conf.shift_mode.modes[i].name; i++) {
		// NULL entries have NULL name

		if (rdata == conf.shift_mode.modes[i].value) {
			return sysfs_emit(buf, "%s\n", conf.shift_mode.modes[i].name);
		}
	}

	return sysfs_emit(buf, "%s (%i)\n", "unknown", rdata);
}

static ssize_t shift_mode_store(struct device *dev,
				struct device_attribute *attr, const char *buf,
				size_t count)
{
	int result;

	for (int i = 0; conf.shift_mode.modes[i].name; i++) {
		// NULL entries have NULL name

		if (strcmp_trim_newline2(conf.shift_mode.modes[i].name, buf) == 0) {
			result = ec_write(conf.shift_mode.address,
					  conf.shift_mode.modes[i].value);
			if (result < 0)
				return result;

			return count;
		}
	}

	return -EINVAL;
}

static ssize_t super_battery_show(struct device *device,
				  struct device_attribute *attr, char *buf)
{
	int result;
	bool enabled;

	result = ec_check_by_mask(conf.super_battery.address,
				  conf.super_battery.mask,
				  &enabled);

	if (enabled) {
		return sysfs_emit(buf, "%s\n", "on");
	} else {
		return sysfs_emit(buf, "%s\n", "off");
	}
}

static ssize_t super_battery_store(struct device *dev,
				   struct device_attribute *attr,
				   const char *buf, size_t count)
{
	int result = -EINVAL;

	if (streq(buf, "on"))
		result = ec_set_by_mask(conf.super_battery.address,
				        conf.super_battery.mask);

	else if (streq(buf, "off"))
		result = ec_unset_by_mask(conf.super_battery.address,
					  conf.super_battery.mask);

	if (result < 0)
		return result;

	return count;
}

static ssize_t available_fan_modes_show(struct device *device,
					struct device_attribute *attr,
					char *buf)
{
	int result = 0;
	int count = 0;

	for (int i = 0; conf.fan_mode.modes[i].name; i++) {
		// NULL entries have NULL name

		result = sysfs_emit_at(buf, count, "%s\n", conf.fan_mode.modes[i].name);
		if (result < 0)
			return result;
		count += result;
	}

	return count;
}

static ssize_t fan_mode_show(struct device *device,
			     struct device_attribute *attr, char *buf)
{
	u8 rdata;
	int result;

	result = ec_read(conf.fan_mode.address, &rdata);
	if (result < 0)
		return result;

	for (int i = 0; conf.fan_mode.modes[i].name; i++) {
		// NULL entries have NULL name

		if (rdata == conf.fan_mode.modes[i].value) {
			return sysfs_emit(buf, "%s\n", conf.fan_mode.modes[i].name);
		}
	}

	return sysfs_emit(buf, "%s (%i)\n", "unknown", rdata);
}

static ssize_t fan_mode_store(struct device *dev, struct device_attribute *attr,
			      const char *buf, size_t count)
{
	int result;

	for (int i = 0; conf.fan_mode.modes[i].name; i++) {
		// NULL entries have NULL name

		if (strcmp_trim_newline2(conf.fan_mode.modes[i].name, buf) == 0) {
			result = ec_write(conf.fan_mode.address,
					  conf.fan_mode.modes[i].value);
			if (result < 0)
				return result;

			return count;
		}
	}

	return -EINVAL;
}

static ssize_t fw_version_show(struct device *device,
			       struct device_attribute *attr, char *buf)
{
	u8 rdata[MSI_EC_FW_VERSION_LENGTH + 1];
	int result;

	result = ec_get_firmware_version(rdata);
	if (result < 0)
		return result;

	return sysfs_emit(buf, "%s\n", rdata);
}

static ssize_t fw_release_date_show(struct device *device,
				    struct device_attribute *attr, char *buf)
{
	u8 rdate[MSI_EC_FW_DATE_LENGTH + 1];
	u8 rtime[MSI_EC_FW_TIME_LENGTH + 1];
	int result;
	int year, month, day, hour, minute, second;

	memset(rdate, 0, MSI_EC_FW_DATE_LENGTH + 1);
	result = ec_read_seq(MSI_EC_FW_DATE_ADDRESS, rdate,
			     MSI_EC_FW_DATE_LENGTH);
	if (result < 0)
		return result;
	sscanf(rdate, "%02d%02d%04d", &month, &day, &year);

	memset(rtime, 0, MSI_EC_FW_TIME_LENGTH + 1);
	result = ec_read_seq(MSI_EC_FW_TIME_ADDRESS, rtime,
			     MSI_EC_FW_TIME_LENGTH);
	if (result < 0)
		return result;
	sscanf(rtime, "%02d:%02d:%02d", &hour, &minute, &second);

	return sysfs_emit(buf, "%04d/%02d/%02d %02d:%02d:%02d\n", year, month, day,
		          hour, minute, second);
}

static DEVICE_ATTR_RW(webcam);
static DEVICE_ATTR_RW(webcam_block);
static DEVICE_ATTR_RW(fn_key);
static DEVICE_ATTR_RW(win_key);
static DEVICE_ATTR_RW(battery_mode);
static DEVICE_ATTR_RW(cooler_boost);
static DEVICE_ATTR_RO(available_shift_modes);
static DEVICE_ATTR_RW(shift_mode);
static DEVICE_ATTR_RW(super_battery);
static DEVICE_ATTR_RO(available_fan_modes);
static DEVICE_ATTR_RW(fan_mode);
static DEVICE_ATTR_RO(fw_version);
static DEVICE_ATTR_RO(fw_release_date);

// ============================================================ //
// Sysfs platform device attributes (cpu)
// ============================================================ //

static ssize_t cpu_realtime_temperature_show(struct device *device,
					     struct device_attribute *attr,
					     char *buf)
{
	u8 rdata;
	int result;

	result = ec_read(conf.cpu.rt_temp_address, &rdata);
	if (result < 0)
		return result;

	return sysfs_emit(buf, "%i\n", rdata);
}

static ssize_t cpu_realtime_fan_speed_show(struct device *device,
					   struct device_attribute *attr,
					   char *buf)
{
	u8 rdata;
	int result;

	result = ec_read(conf.cpu.rt_fan_speed_address, &rdata);
	if (result < 0)
		return result;

	if ((rdata < conf.cpu.rt_fan_speed_base_min ||
	    rdata > conf.cpu.rt_fan_speed_base_max))
		return -EINVAL;

	return sysfs_emit(buf, "%i\n",
		          100 * (rdata - conf.cpu.rt_fan_speed_base_min) /
				  (conf.cpu.rt_fan_speed_base_max -
				   conf.cpu.rt_fan_speed_base_min));
}

static ssize_t cpu_basic_fan_speed_show(struct device *device,
					struct device_attribute *attr,
					char *buf)
{
	u8 rdata;
	int result;

	result = ec_read(conf.cpu.bs_fan_speed_address, &rdata);
	if (result < 0)
		return result;

	if (rdata < conf.cpu.bs_fan_speed_base_min ||
	    rdata > conf.cpu.bs_fan_speed_base_max)
		return -EINVAL;

	return sysfs_emit(buf, "%i\n",
		          100 * (rdata - conf.cpu.bs_fan_speed_base_min) /
				  (conf.cpu.bs_fan_speed_base_max -
				   conf.cpu.bs_fan_speed_base_min));
}

static ssize_t cpu_basic_fan_speed_store(struct device *dev,
					 struct device_attribute *attr,
					 const char *buf, size_t count)
{
	u8 wdata;
	int result;

	result = kstrtou8(buf, 10, &wdata);
	if (result < 0)
		return result;

	if (wdata > 100)
		return -EINVAL;

	result = ec_write(conf.cpu.bs_fan_speed_address,
			  (wdata * (conf.cpu.bs_fan_speed_base_max -
				    conf.cpu.bs_fan_speed_base_min) +
			   100 * conf.cpu.bs_fan_speed_base_min) /
				  100);
	if (result < 0)
		return result;

	return count;
}

static struct device_attribute dev_attr_cpu_realtime_temperature = {
	.attr = {
		.name = "realtime_temperature",
		.mode = 0444,
	},
	.show = cpu_realtime_temperature_show,
};

static struct device_attribute dev_attr_cpu_realtime_fan_speed = {
	.attr = {
		.name = "realtime_fan_speed",
		.mode = 0444,
	},
	.show = cpu_realtime_fan_speed_show,
};

static struct device_attribute dev_attr_cpu_basic_fan_speed = {
	.attr = {
		.name = "basic_fan_speed",
		.mode = 0644,
	},
	.show = cpu_basic_fan_speed_show,
	.store = cpu_basic_fan_speed_store,
};

// ============================================================ //
// Sysfs platform device attributes (gpu)
// ============================================================ //

static ssize_t gpu_realtime_temperature_show(struct device *device,
					     struct device_attribute *attr,
					     char *buf)
{
	u8 rdata;
	int result;

	result = ec_read(conf.gpu.rt_temp_address, &rdata);
	if (result < 0)
		return result;

	return sysfs_emit(buf, "%i\n", rdata);
}

static ssize_t gpu_realtime_fan_speed_show(struct device *device,
					   struct device_attribute *attr,
					   char *buf)
{
	u8 rdata;
	int result;

	result = ec_read(conf.gpu.rt_fan_speed_address, &rdata);
	if (result < 0)
		return result;

	return sysfs_emit(buf, "%i\n", rdata);
}

static struct device_attribute dev_attr_gpu_realtime_temperature = {
	.attr = {
		.name = "realtime_temperature",
		.mode = 0444,
	},
	.show = gpu_realtime_temperature_show,
};

static struct device_attribute dev_attr_gpu_realtime_fan_speed = {
	.attr = {
		.name = "realtime_fan_speed",
		.mode = 0444,
	},
	.show = gpu_realtime_fan_speed_show,
};

// ============================================================ //
// Sysfs platform device attributes (debug)
// ============================================================ //

// Prints an EC memory dump in form of a table
static ssize_t ec_dump_show(struct device *device,
			    struct device_attribute *attr,
			    char *buf)
{
	int count = 0;

	// print header
	count += sysfs_emit(
		buf,
		"     | _0 _1 _2 _3 _4 _5 _6 _7 _8 _9 _a _b _c _d _e _f\n"
		"-----+------------------------------------------------\n");

	// print dump
	for (u8 i = 0x0; i <= 0xf; i++) {
		u8 addr_base = i * 16;

		count += sysfs_emit_at(buf, count, "%#x_ |", i);
		for (u8 j = 0x0; j <= 0xf; j++) {
			u8 rdata;
			int result = ec_read(addr_base + j, &rdata);
			if (result < 0)
				return result;

			count += sysfs_emit_at(buf, count, " %02x", rdata);
		}

		count += sysfs_emit_at(buf, count, "\n");
	}

	return count;
}

// stores a value in the specified EC memory address. Format: "xx=xx", xx - hex u8
static ssize_t ec_set_store(struct device *dev, struct device_attribute *attr,
			    const char *buf, size_t count)
{
	if (count > 6) // "xx=xx\n" - 6 chars
		return -EINVAL;

	int result;

	char addr_s[3], val_s[3];
	result = sscanf(buf, "%2s=%2s", addr_s, val_s);
	if (result != 2)
		return -EINVAL;

	u8 addr, val;

	// convert addr
	result = kstrtou8(addr_s, 16, &addr);
	if (result < 0)
		return result;

	// convert val
	result = kstrtou8(val_s, 16, &val);
	if (result < 0)
		return result;

	// write val to EC[addr]
	result = ec_write(addr, val);
	if (result < 0)
		return result;

	return count;
}

// ec_get. stores the specified EC memory address. MAY BE UNSAFE!!!
static u8 ec_get_addr;

// ec_get. reads and stores the specified EC memory address. Format: "xx", xx - hex u8
static ssize_t ec_get_store(struct device *dev, struct device_attribute *attr,
			    const char *buf, size_t count)
{
	if (count > 3) // "xx\n" - 3 chars
		return -EINVAL;

	int result;
	char addr_s[3];

	result = sscanf(buf, "%2s", addr_s);
	if (result != 1)
		return -EINVAL;

	// convert addr
	result = kstrtou8(addr_s, 16, &ec_get_addr);
	if (result < 0)
		return result;

	return count;
};

// ec_get. prints value of previously stored EC memory address
static ssize_t ec_get_show(struct device *device,
			   struct device_attribute *attr,
			   char *buf)
{
	u8 rdata;
	int result;
	
	result = ec_read(ec_get_addr, &rdata);
	if (result < 0)
		return result;

	//	return sysfs_emit(buf, "%02x=%02x\n", ec_get_addr, rdata);
	return sysfs_emit(buf, "%02x\n", rdata);
};

static DEVICE_ATTR_RO(ec_dump);
static DEVICE_ATTR_WO(ec_set);
static DEVICE_ATTR_RW(ec_get);

static struct attribute *msi_debug_attrs[] = {
	&dev_attr_fw_version.attr,
	&dev_attr_ec_dump.attr,
	&dev_attr_ec_set.attr,
	&dev_attr_ec_get.attr,
	NULL
};

static const struct attribute_group msi_debug_group = {
	.name = "debug",
	.attrs = msi_debug_attrs,
};

// ============================================================ //
// Sysfs platform driver
// ============================================================ //

static struct attribute_group msi_root_group;
static struct attribute_group msi_cpu_group = {
	.name = "cpu",
};
static struct attribute_group msi_gpu_group = {
	.name = "gpu",
};

static const struct attribute_group *msi_platform_groups[] = {
	&msi_root_group,
	&msi_cpu_group,
	&msi_gpu_group,
	NULL
};

/*
 * Creates an array of supported attributes
 * Return value has to be freed manually
*/
static struct attribute **filter_attributes(struct attribute_support *attributes,
					    size_t size)
{
	struct attribute **filtered =
		kcalloc(size + 1, sizeof(struct attribute *), GFP_KERNEL);
	if (!filtered)
		return NULL;

	// copy supported attributes only
	for (int i = 0, j = 0; i < size; i++) {
		if (attributes[i].supported)
			filtered[j++] = attributes[i].attribute;
	}

	return filtered;
}

static int msi_platform_probe(struct platform_device *pdev)
{
	if (debug) {
		int result = sysfs_create_group(&pdev->dev.kobj,
						&msi_debug_group);
		if (result < 0)
			return result;

		if (!conf_loaded) // debug mode on an unsupported device
			return 0;
	}

	/* root group */

	// ALL root attributes and their support info
	struct attribute_support root_attrs_support[] = {
		{
			&dev_attr_webcam.attr,
			conf.webcam.address != MSI_EC_ADDR_UNSUPP,
		},
		{
			&dev_attr_webcam_block.attr,
			conf.webcam.block_address != MSI_EC_ADDR_UNSUPP,
		},
		{
			&dev_attr_fn_key.attr,
			conf.fn_win_swap.address != MSI_EC_ADDR_UNSUPP,
		},
		{
			&dev_attr_win_key.attr,
			conf.fn_win_swap.address != MSI_EC_ADDR_UNSUPP,
		},
		{
			&dev_attr_battery_mode.attr,
			conf.charge_control.address != MSI_EC_ADDR_UNSUPP,
		},
		{
			&dev_attr_cooler_boost.attr,
			conf.cooler_boost.address != MSI_EC_ADDR_UNSUPP,
		},
		{
			&dev_attr_available_shift_modes.attr,
			conf.shift_mode.address != MSI_EC_ADDR_UNSUPP,
		},
		{
			&dev_attr_shift_mode.attr,
			conf.shift_mode.address != MSI_EC_ADDR_UNSUPP,
		},
		{
			&dev_attr_super_battery.attr,
			conf.super_battery.address != MSI_EC_ADDR_UNSUPP,
		},
		{
			&dev_attr_available_fan_modes.attr,
			conf.fan_mode.address != MSI_EC_ADDR_UNSUPP,
		},
		{
			&dev_attr_fan_mode.attr,
			conf.fan_mode.address != MSI_EC_ADDR_UNSUPP,
		},
		{
			&dev_attr_fw_version.attr,
			true,
		},
		{
			&dev_attr_fw_release_date.attr,
			true,
		},
	};

	msi_root_group.attrs =
		filter_attributes(root_attrs_support,
				  sizeof(root_attrs_support) / sizeof(root_attrs_support[0]));
	if (!msi_root_group.attrs)
		return -ENOMEM;

	/* cpu group */

	struct attribute_support cpu_attrs_support[] = {
		{
			&dev_attr_cpu_realtime_temperature.attr,
			conf.cpu.rt_temp_address != MSI_EC_ADDR_UNSUPP,
		},
		{
			&dev_attr_cpu_realtime_fan_speed.attr,
			conf.cpu.rt_fan_speed_address != MSI_EC_ADDR_UNSUPP,
		},
		{
			&dev_attr_cpu_basic_fan_speed.attr,
			conf.cpu.bs_fan_speed_address != MSI_EC_ADDR_UNSUPP,
		},
	};

	msi_cpu_group.attrs =
		filter_attributes(cpu_attrs_support,
				  sizeof(cpu_attrs_support) / sizeof(cpu_attrs_support[0]));
	if (!msi_cpu_group.attrs)
		return -ENOMEM;

	/* gpu group */

	struct attribute_support gpu_attrs_support[] = {
		{
			&dev_attr_gpu_realtime_temperature.attr,
			conf.gpu.rt_temp_address != MSI_EC_ADDR_UNSUPP,
		},
		{
			&dev_attr_gpu_realtime_fan_speed.attr,
			conf.gpu.rt_fan_speed_address != MSI_EC_ADDR_UNSUPP,
		},
	};

	msi_gpu_group.attrs =
		filter_attributes(gpu_attrs_support,
				  sizeof(gpu_attrs_support) / sizeof(gpu_attrs_support[0]));
	if (!msi_gpu_group.attrs)
		return -ENOMEM;

	return sysfs_create_groups(&pdev->dev.kobj, msi_platform_groups);
}

static int msi_platform_remove(struct platform_device *pdev)
{
	if (debug)
		sysfs_remove_group(&pdev->dev.kobj, &msi_debug_group);

	if (conf_loaded) {
		sysfs_remove_groups(&pdev->dev.kobj, msi_platform_groups);
		kfree(msi_root_group.attrs);
		kfree(msi_cpu_group.attrs);
		kfree(msi_gpu_group.attrs);
	}

	return 0;
}

static struct platform_device *msi_platform_device;

static struct platform_driver msi_platform_driver = {
	.driver = {
		.name = MSI_EC_DRIVER_NAME,
	},
	.probe = msi_platform_probe,
	.remove = msi_platform_remove,
};

// ============================================================ //
// Sysfs leds subsystem
// ============================================================ //

static int micmute_led_sysfs_set(struct led_classdev *led_cdev,
				 enum led_brightness brightness)
{
	int result;

	if (brightness) {
		result = ec_set_bit(conf.leds.micmute_led_address, conf.leds.bit);
	} else {
		result = ec_unset_bit(conf.leds.micmute_led_address, conf.leds.bit);
	}

	if (result < 0)
		return result;

	return 0;
}

static int mute_led_sysfs_set(struct led_classdev *led_cdev,
			      enum led_brightness brightness)
{
	int result;

	if (brightness) {
		result = ec_set_bit(conf.leds.mute_led_address, conf.leds.bit);
	} else {
		result = ec_unset_bit(conf.leds.mute_led_address, conf.leds.bit);
	}

	if (result < 0)
		return result;

	return 0;
}

static enum led_brightness kbd_bl_sysfs_get(struct led_classdev *led_cdev)
{
	u8 rdata;
	int result = ec_read(conf.kbd_bl.bl_state_address, &rdata);
	if (result < 0)
		return 0;
	return rdata & MSI_EC_KBD_BL_STATE_MASK;
}

static int kbd_bl_sysfs_set(struct led_classdev *led_cdev,
			    enum led_brightness brightness)
{
	u8 wdata;
	if (brightness < 0 || brightness > 3)
		return -1;
	wdata = conf.kbd_bl.state_base_value | brightness;
	return ec_write(conf.kbd_bl.bl_state_address, wdata);
}

static struct led_classdev micmute_led_cdev = {
	.name = "platform::micmute",
	.max_brightness = 1,
	.brightness_set_blocking = &micmute_led_sysfs_set,
	.default_trigger = "audio-micmute",
};

static struct led_classdev mute_led_cdev = {
	.name = "platform::mute",
	.max_brightness = 1,
	.brightness_set_blocking = &mute_led_sysfs_set,
	.default_trigger = "audio-mute",
};

static struct led_classdev msiacpi_led_kbdlight = {
	.name = "msiacpi::kbd_backlight",
	.max_brightness = 3,
	.flags = LED_BRIGHT_HW_CHANGED,
	.brightness_set_blocking = &kbd_bl_sysfs_set,
	.brightness_get = &kbd_bl_sysfs_get,
};

// ============================================================ //
// Module load/unload
// ============================================================ //

// must be called before msi_platform_probe()
static int __init load_configuration(void)
{
	int result;

	char *ver;
	char ver_by_ec[MSI_EC_FW_VERSION_LENGTH + 1]; // to store version read from EC

	if (firmware) {
		// use fw version passed as a parameter
		ver = firmware;
	} else {
		// get fw version from EC
		result = ec_get_firmware_version(ver_by_ec);
		if (result < 0) {
			return result;
		}

		ver = ver_by_ec;
	}

	// load the suitable configuration, if exists
	for (int i = 0; CONFIGURATIONS[i]; i++) {
		if (match_string(CONFIGURATIONS[i]->allowed_fw, -1, ver) != -EINVAL) {
			memcpy(&conf,
			       CONFIGURATIONS[i],
			       sizeof(struct msi_ec_conf));
			conf.allowed_fw = NULL;
			conf_loaded = true;
			return 0;
		}
	}

	// debug mode works regardless of whether the firmware is supported
	if (debug)
		return 0;

	pr_err("Your firmware version is not supported!\n");
	return -EOPNOTSUPP;
}

static int __init msi_ec_init(void)
{
	int result;

	result = load_configuration();
	if (result < 0)
		return result;

	result = platform_driver_register(&msi_platform_driver);
	if (result < 0)
		return result;

	msi_platform_device = platform_device_alloc(MSI_EC_DRIVER_NAME, -1);
	if (msi_platform_device == NULL) {
		platform_driver_unregister(&msi_platform_driver);
		return -ENOMEM;
	}

	result = platform_device_add(msi_platform_device);
	if (result < 0) {
		platform_device_del(msi_platform_device);
		platform_driver_unregister(&msi_platform_driver);
		return result;
	}

	if (conf_loaded) {
		battery_hook_register(&battery_hook);

		// register LED classdevs
		if (conf.leds.micmute_led_address != MSI_EC_ADDR_UNSUPP)
			led_classdev_register(&msi_platform_device->dev,
					      &micmute_led_cdev);

		if (conf.leds.mute_led_address != MSI_EC_ADDR_UNSUPP)
			led_classdev_register(&msi_platform_device->dev,
					      &mute_led_cdev);

		if (conf.kbd_bl.bl_state_address != MSI_EC_ADDR_UNSUPP)
			led_classdev_register(&msi_platform_device->dev,
					      &msiacpi_led_kbdlight);
	}

	pr_info("module_init\n");
	return 0;
}

static void __exit msi_ec_exit(void)
{
	if (conf_loaded) {
		// unregister LED classdevs
		if (conf.leds.micmute_led_address != MSI_EC_ADDR_UNSUPP)
			led_classdev_unregister(&micmute_led_cdev);

		if (conf.leds.mute_led_address != MSI_EC_ADDR_UNSUPP)
			led_classdev_unregister(&mute_led_cdev);

		if (conf.kbd_bl.bl_state_address != MSI_EC_ADDR_UNSUPP)
			led_classdev_unregister(&msiacpi_led_kbdlight);

		battery_hook_unregister(&battery_hook);
	}

	platform_driver_unregister(&msi_platform_driver);
	platform_device_del(msi_platform_device);

	pr_info("module_exit\n");
}

MODULE_LICENSE("GPL");
MODULE_AUTHOR("Jose Angel Pastrana <japp0005@red.ujaen.es>");
MODULE_AUTHOR("Aakash Singh <mail@singhaakash.dev>");
MODULE_AUTHOR("Nikita Kravets <teackot@gmail.com>");
MODULE_DESCRIPTION("MSI Embedded Controller");
MODULE_VERSION("0.08");

module_init(msi_ec_init);
module_exit(msi_ec_exit);<|MERGE_RESOLUTION|>--- conflicted
+++ resolved
@@ -1557,109 +1557,33 @@
 	},
 };
 
-<<<<<<< HEAD
-=======
-static const char *ALLOWED_FW_11[] __initconst = { 
-    "16S6EMS1.111", // Prestige 15 a11scx
-    "1552EMS1.115", // Modern 15 a11m
+static const char *ALLOWED_FW_19[] __initconst = { 
+	"1543EMS1.113", // gp66-11ug (needs testing: gp66-11u*, gp76-11u*)
 	NULL 
 };
 
-static struct msi_ec_conf CONF11 __initdata = {
-	.allowed_fw = ALLOWED_FW_11,
-    .charge_control = {
-        .address = 0xD7,
-        .offset_start = 0x8a,
-        .offset_end   = 0x80,
-        .range_min    = 0x8a,
-        .range_max    = 0xe4,
-    },
-    .webcam = {
-        .address       = 0x2e,
-        .block_address = MSI_EC_ADDR_UNKNOWN,
-        .bit           = 1,
-    },
-    .fn_win_swap = {
-        .address = 0xe8,
-        .bit     = 4,
-    },
-    .cooler_boost = {
-        .address = 0x98,
-        .bit     = 7,
-    },
-    .shift_mode = {
-        .address = 0xd2,
-        .modes = {
-            { SM_ECO_NAME,     0xc2 },
-            { SM_COMFORT_NAME, 0xc1 },
-            { SM_SPORT_NAME,   0xc0 },
-            MSI_EC_MODE_NULL
-        },
-    },
-    .super_battery = {
-        .address = 0xeb,
-        .mask = 0x0f,
-    },
-    .fan_mode = {
-        .address = 0xd4,
-        .modes = {
-            { FM_AUTO_NAME,     0x0d },
-            { FM_SILENT_NAME,   0x1d },
-            { FM_ADVANCED_NAME, 0x4d },
-            MSI_EC_MODE_NULL
-        },
-    },
-    .cpu = {
-        .rt_temp_address       = 0x68,
-		.rt_fan_speed_address  = MSI_EC_ADDR_UNSUPP,
-        .bs_fan_speed_address  = MSI_EC_ADDR_UNSUPP,
-    },
-    .gpu = {
-		.rt_temp_address      = MSI_EC_ADDR_UNSUPP,
-		.rt_fan_speed_address = MSI_EC_ADDR_UNSUPP,
-    },
-    .leds = {
-        .micmute_led_address = 0x2c,
-        .mute_led_address    = 0x2d,
-        .bit                 = 1,
-    },
-    .kbd_bl = {
-        .bl_mode_address  = MSI_EC_ADDR_UNKNOWN,
-        .bl_modes         = {}, // ?
-        .max_mode         = 1, // ?
-        .bl_state_address = 0xd3,
-        .state_base_value = 0x80,
-        .max_state        = 3,
-    },
-};
-
-static const char *ALLOWED_FW_12[] __initconst = { 
-    "1543EMS1.113", 
-	NULL 
-};
-
-static struct msi_ec_conf CONF12 __initdata = {
-	.allowed_fw = ALLOWED_FW_12,
+static struct msi_ec_conf CONF19 __initdata = {
+	.allowed_fw = ALLOWED_FW_19,
 	.charge_control = {
-		.address = 0XD7,
+		.address      = 0xd7,
 		.offset_start = 0x8a,
-        .offset_end   = 0x80,
-        .range_min    = 0x8a,
-        .range_max    = 0xe4,
+		.offset_end   = 0x80,
+		.range_min    = 0x8a,
+		.range_max    = 0xe4,
 	},
 	.webcam = {
 		.address       = 0x2e,
 		.block_address = MSI_EC_ADDR_UNSUPP,
 		.bit           = 1,
 	},
+	.fn_win_swap = {
+		.address = 0xe8,
+		.bit     = 4,
+	},
 	.cooler_boost = {
 		.address = 0x98,
 		.bit     = 7,
 	},
-	.fn_win_swap = {
-        .address = 0xe8,
-        .bit     = 4,
-    },
 	.shift_mode = {
 		.address = 0xd2,
 		.modes = {
@@ -1671,18 +1595,18 @@
 		},
 	},
 	.super_battery = {
-        .address = 0xeb,
-        .mask = 0x0f,
-    },
+		.address = 0xeb,
+		.mask    = 0x0f,
+	},
 	.fan_mode = {
-        .address = 0xd4,
-        .modes = {
-            { FM_AUTO_NAME,     0x0d },
-            { FM_SILENT_NAME,   0x1d },
-            { FM_ADVANCED_NAME, 0x8d },
-            MSI_EC_MODE_NULL
-        },
-    },
+		.address = 0xd4,
+		.modes = {
+			{ FM_AUTO_NAME,     0x0d },
+			{ FM_SILENT_NAME,   0x1d },
+			{ FM_ADVANCED_NAME, 0x8d },
+			MSI_EC_MODE_NULL
+		},
+	},
 	.cpu = {
 		.rt_temp_address       = 0x68,
 		.rt_fan_speed_address  = 0xc9, // ?
@@ -1697,25 +1621,20 @@
 		.rt_fan_speed_address = 0x89,
 	},
 	.leds = {
-        .micmute_led_address = MSI_EC_ADDR_UNKNOWN,
-        .mute_led_address    = MSI_EC_ADDR_UNKNOWN,
-        .bit                 = 1,
-    },
-    .kbd_bl = {
-        .bl_mode_address  = MSI_EC_ADDR_UNKNOWN,
-        .bl_modes         = {}, // ?
-        .max_mode         = 1, // ?
-        .bl_state_address = 0xd3,
-        .state_base_value = 0x80,
-        .max_state        = 3,
-    },
-
-
-};
-
-
-
->>>>>>> 0ee065b1
+		.micmute_led_address = MSI_EC_ADDR_UNKNOWN,
+		.mute_led_address    = MSI_EC_ADDR_UNKNOWN,
+		.bit                 = 1,
+	},
+	.kbd_bl = {
+		.bl_mode_address  = MSI_EC_ADDR_UNKNOWN,
+		.bl_modes         = {}, // ?
+		.max_mode         = 1, // ?
+		.bl_state_address = 0xd3,
+		.state_base_value = 0x80,
+		.max_state        = 3,
+	},
+};
+
 static struct msi_ec_conf *CONFIGURATIONS[] __initdata = {
 	&CONF0,
 	&CONF1,
@@ -1730,15 +1649,13 @@
 	&CONF10,
 	&CONF11,
 	&CONF12,
-<<<<<<< HEAD
 	&CONF13,
 	&CONF14,
 	&CONF15,
 	&CONF16,
 	&CONF17,
 	&CONF18,
-=======
->>>>>>> 0ee065b1
+	&CONF19,
 	NULL
 };
 
