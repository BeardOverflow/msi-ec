--- conflicted
+++ resolved
@@ -3978,16 +3978,11 @@
 };
 
 static const char *ALLOWED_FW_56[] __initconst = {
-<<<<<<< HEAD
 	"182LIMS1.108", // Vector A18 HX A9WHG
-=======
-	"16V2EMS1.104", // Creator 15 A10SD-276ES
->>>>>>> a452d14c
 	NULL
 };
 
 static struct msi_ec_conf CONF56 __initdata = {
-<<<<<<< HEAD
 	.allowed_fw = ALLOWED_FW_56,
 	.charge_control_address = 0xd7,
 	.webcam = {
@@ -3997,17 +3992,6 @@
 	},
 	.fn_win_swap = {
 		.address = 0xe8,
-=======
-	.allowed_fw = ALLOWED_FW_56, // WMI1 based?
-	.charge_control_address = 0xef,
-	.webcam = {
-		.address       = 0x2e,
-		.block_address = 0x2f,
-		.bit           = 1,
-	},
-	.fn_win_swap = {
-		.address = 0xbf,
->>>>>>> a452d14c
 		.bit     = 4,
 		.invert  = true,
 	},
@@ -4016,40 +4000,21 @@
 		.bit     = 7,
 	},
 	.shift_mode = {
-<<<<<<< HEAD
 		.address = 0xd2,
 		.modes = {
 			{ SM_ECO_NAME,     0xc2 },
 			{ SM_COMFORT_NAME, 0xc1 },
 			{ SM_TURBO_NAME,   0xc4 },
-=======
-		.address = 0xf2,
-		.modes = {
-			{ SM_ECO_NAME,     0xc2 }, // Super Battery
-			{ SM_COMFORT_NAME, 0xc1 }, // Balanced + Silent
-			{ SM_SPORT_NAME,   0xc0 },
->>>>>>> a452d14c
 			MSI_EC_MODE_NULL
 		},
 	},
 	.super_battery = {
-<<<<<<< HEAD
 		.address = MSI_EC_ADDR_UNSUPP,
 	},
 	.fan_mode = {
 		.address = 0xd4,
 		.modes = {
 			{ FM_AUTO_NAME,     0x0d },
-=======
-		.address = 0xd5,
-		.mask    = 0x0f,
-	},
-	.fan_mode = { // Creator Center sets 0x?0 instead of 0x?D
-		.address = 0xf4,
-		.modes = {
-			{ FM_AUTO_NAME,     0x0d },
-			{ FM_SILENT_NAME,   0x1d },
->>>>>>> a452d14c
 			{ FM_ADVANCED_NAME, 0x8d },
 			MSI_EC_MODE_NULL
 		},
@@ -4063,7 +4028,6 @@
 		.rt_fan_speed_address = 0x89,
 	},
 	.leds = {
-<<<<<<< HEAD
 		.micmute_led_address = 0x2c,
 		.mute_led_address    = 0x2d,
 		.bit                 = 1,
@@ -4138,21 +4102,79 @@
 		.micmute_led_address = 0x2c, // off (0x00) or on (0x02)
 		.mute_led_address    = 0x2d, // off (0x24) or on (0x26)
 		.bit                 = 1,
-=======
+	},
+	.kbd_bl = {
+		.bl_mode_address  = MSI_EC_ADDR_UNSUPP,
+		.bl_modes         = { 0x00, 0x08 },
+		.max_mode         = 1,
+		.bl_state_address = MSI_EC_ADDR_UNSUPP, // Technically 0xd3, but its bugged
+		.state_base_value = 0x80,
+		.max_state        = 3,
+	},
+};
+
+static const char *ALLOWED_FW_58[] __initconst = {
+	"16V2EMS1.104", // Creator 15 A10SD-276ES
+	NULL
+};
+
+static struct msi_ec_conf CONF58 __initdata = {
+	.allowed_fw = ALLOWED_FW_58, // WMI1 based?
+	.charge_control_address = 0xef,
+	.webcam = {
+		.address       = 0x2e,
+		.block_address = 0x2f,
+		.bit           = 1,
+	},
+	.fn_win_swap = {
+		.address = 0xbf,
+		.bit     = 4,
+		.invert  = true,
+	},
+	.cooler_boost = {
+		.address = 0x98,
+		.bit     = 7,
+	},
+	.shift_mode = {
+		.address = 0xf2,
+		.modes = {
+			{ SM_ECO_NAME,     0xc2 }, // Super Battery
+			{ SM_COMFORT_NAME, 0xc1 }, // Balanced + Silent
+			{ SM_SPORT_NAME,   0xc0 },
+			MSI_EC_MODE_NULL
+		},
+	},
+	.super_battery = {
+		.address = 0xd5,
+		.mask    = 0x0f,
+	},
+	.fan_mode = { // Creator Center sets 0x?0 instead of 0x?D
+		.address = 0xf4,
+		.modes = {
+			{ FM_AUTO_NAME,     0x0d },
+			{ FM_SILENT_NAME,   0x1d },
+			{ FM_ADVANCED_NAME, 0x8d },
+			MSI_EC_MODE_NULL
+		},
+	},
+	.cpu = {
+		.rt_temp_address      = 0x68,
+		.rt_fan_speed_address = 0x71,
+	},
+	.gpu = {
+		.rt_temp_address      = 0x80,
+		.rt_fan_speed_address = 0x89,
+	},
+	.leds = {
 		.micmute_led_address = 0x2b,
 		.mute_led_address    = 0x2c,
 		.bit                 = 2,
->>>>>>> a452d14c
 	},
 	.kbd_bl = {
 		.bl_mode_address  = MSI_EC_ADDR_UNSUPP,
 		.bl_modes         = { 0x00, 0x08 },
 		.max_mode         = 1,
-<<<<<<< HEAD
-		.bl_state_address = MSI_EC_ADDR_UNSUPP, // Technically 0xd3, but its bugged
-=======
 		.bl_state_address = 0xF3,
->>>>>>> a452d14c
 		.state_base_value = 0x80,
 		.max_state        = 3,
 	},
@@ -4216,10 +4238,8 @@
 	&CONF54,
 	&CONF55,
 	&CONF56,
-<<<<<<< HEAD
 	&CONF57,
-=======
->>>>>>> a452d14c
+	&CONF58,
 	NULL
 };
 
