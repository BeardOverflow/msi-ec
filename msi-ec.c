--- conflicted
+++ resolved
@@ -3020,16 +3020,11 @@
 };
 
 static const char *ALLOWED_FW_43[] __initconst = {
-<<<<<<< HEAD
 	"14DKEMS1.104", // Modern 14 B4MW
-=======
-	"17LNIMS1.505", // Katana A17 AI B8VF
->>>>>>> d2d47137
 	NULL
 };
 
 static struct msi_ec_conf CONF43 __initdata = {
-<<<<<<< HEAD
 	.allowed_fw = ALLOWED_FW_43, // WMI1 based
 	.charge_control_address = 0xef,
 	.webcam = {
@@ -3041,8 +3036,63 @@
 		.address = 0xbf,
 		.bit     = 4,
 		.invert  = false,
-=======
-	.allowed_fw = ALLOWED_FW_43, // WMI2 based
+	},
+	.cooler_boost = {
+		.address = 0x98,
+		.bit     = 7,
+	},
+	.shift_mode = {
+		.address = 0xf2,
+		.modes = {
+			{ SM_ECO_NAME,     0xc2 }, // Super Battery
+			{ SM_COMFORT_NAME, 0xc1 }, // Silent / Balanced / AI
+			{ SM_SPORT_NAME,   0xc0 }, // Performance
+			MSI_EC_MODE_NULL
+		},
+	},
+	.super_battery = {
+		.address = MSI_EC_ADDR_UNSUPP, // 0x33 switches between 0x0D and 0x05
+		.mask    = 0x0f,
+	},
+	.fan_mode = {
+		.address = 0xd4,
+		.modes = {
+			{ FM_AUTO_NAME,     0x0d },
+			{ FM_SILENT_NAME,   0x1d },
+			{ FM_ADVANCED_NAME, 0x8d },
+			MSI_EC_MODE_NULL
+		},
+	},
+	.cpu = {
+		.rt_temp_address      = 0x68,
+		.rt_fan_speed_address = 0x71,
+	},
+	.gpu = {
+		.rt_temp_address      = MSI_EC_ADDR_UNSUPP,
+		.rt_fan_speed_address = MSI_EC_ADDR_UNSUPP,
+	},
+	.leds = {
+		.micmute_led_address = 0x2b,
+		.mute_led_address    = 0x2c,
+		.bit                 = 2,
+	},
+	.kbd_bl = {
+		.bl_mode_address  = MSI_EC_ADDR_UNSUPP, // not presented in MSI app
+		.bl_modes         = { 0x00, 0x08 },
+		.max_mode         = 1,
+		.bl_state_address = 0xf3,
+		.state_base_value = 0x80,
+		.max_state        = 3,
+	},
+};
+
+static const char *ALLOWED_FW_44[] __initconst = {
+	"17LNIMS1.505", // Katana A17 AI B8VF
+	NULL
+};
+
+static struct msi_ec_conf CONF44 __initdata = {
+	.allowed_fw = ALLOWED_FW_44, // WMI2 based
 	.charge_control_address = 0xd7,
 	// .usb_share = {
 	//  	.address      = 0xbf, // states: 0x08 || 0x28
@@ -3057,35 +3107,22 @@
 		.address = 0xe8,
 		.bit     = 4,
 		.invert  = true,
->>>>>>> d2d47137
 	},
 	.cooler_boost = {
 		.address = 0x98,
 		.bit     = 7,
 	},
 	.shift_mode = {
-<<<<<<< HEAD
-		.address = 0xf2,
-		.modes = {
-			{ SM_ECO_NAME,     0xc2 }, // Super Battery
-			{ SM_COMFORT_NAME, 0xc1 }, // Silent / Balanced / AI
-			{ SM_SPORT_NAME,   0xc0 }, // Performance
-=======
 		.address = 0xd2,
 		.modes = {
 			{ SM_COMFORT_NAME, 0xc1 }, // Silent / Balanced / AI
 			{ SM_ECO_NAME,     0xc2 }, // Super Battery
 			{ SM_TURBO_NAME,   0xc4 }, // Performance
->>>>>>> d2d47137
 			MSI_EC_MODE_NULL
 		},
 	},
 	.super_battery = {
-<<<<<<< HEAD
-		.address = MSI_EC_ADDR_UNSUPP, // 0x33 switches between 0x0D and 0x05
-=======
 		.address = 0xeb,
->>>>>>> d2d47137
 		.mask    = 0x0f,
 	},
 	.fan_mode = {
@@ -3100,23 +3137,6 @@
 	.cpu = {
 		.rt_temp_address      = 0x68,
 		.rt_fan_speed_address = 0x71,
-<<<<<<< HEAD
-	},
-	.gpu = {
-		.rt_temp_address      = MSI_EC_ADDR_UNSUPP,
-		.rt_fan_speed_address = MSI_EC_ADDR_UNSUPP,
-	},
-	.leds = {
-		.micmute_led_address = 0x2b,
-		.mute_led_address    = 0x2c,
-		.bit                 = 2,
-	},
-	.kbd_bl = {
-		.bl_mode_address  = MSI_EC_ADDR_UNSUPP, // not presented in MSI app
-		.bl_modes         = { 0x00, 0x08 },
-		.max_mode         = 1,
-		.bl_state_address = 0xf3,
-=======
 		// Fan rpm is 480000 / value at combined: c8..c9
 	},
 	.gpu = {
@@ -3134,7 +3154,6 @@
 		.bl_modes         = { 0x00, 0x08 },
 		.max_mode         = 1,
 		.bl_state_address = MSI_EC_ADDR_UNSUPP,
->>>>>>> d2d47137
 		.state_base_value = 0x80,
 		.max_state        = 3,
 	},
@@ -3185,6 +3204,7 @@
 	&CONF41,
 	&CONF42,
 	&CONF43,
+	&CONF44,
 	NULL
 };
 
