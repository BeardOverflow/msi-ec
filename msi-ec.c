// SPDX-License-Identifier: GPL-2.0-or-later

/*
 * msi-ec.c - MSI Embedded Controller for laptops support.
 *
 * This driver exports a few files in /sys/devices/platform/msi-laptop:
 *   webcam            Integrated webcam activation
 *   fn_key            Function key location
 *   win_key           Windows key location
 *   battery_mode      Battery health options
 *   cooler_boost      Cooler boost function
 *   shift_mode        CPU & GPU performance modes
 *   fan_mode          FAN performance modes
 *   fw_version        Firmware version
 *   fw_release_date   Firmware release date
 *   cpu/..            CPU related options
 *   gpu/..            GPU related options
 *
 * In addition to these platform device attributes the driver
 * registers itself in the Linux power_supply subsystem and is
 * available to userspace under /sys/class/power_supply/<power_supply>:
 *
 *   charge_control_start_threshold
 *   charge_control_end_threshold
 * 
 * This driver also registers available led class devices for
 * mute, micmute and keyboard_backlight leds
 *
 * This driver might not work on other laptops produced by MSI. Also, and until
 * future enhancements, no DMI data are used to identify your compatibility
 *
 */

#define pr_fmt(fmt) KBUILD_MODNAME ": " fmt

#include "ec_memory_configuration.h"

#include <acpi/battery.h>
#include <linux/acpi.h>
#include <linux/init.h>
#include <linux/kernel.h>
#include <linux/module.h>
#include <linux/moduleparam.h>
#include <linux/platform_device.h>
#include <linux/proc_fs.h>
#include <linux/seq_file.h>
#include <linux/string.h>
#include <linux/slab.h>
#include <linux/version.h>

#define SM_ECO_NAME		"eco"
#define SM_COMFORT_NAME		"comfort"
#define SM_SPORT_NAME		"sport"
#define SM_TURBO_NAME		"turbo"

#define FM_AUTO_NAME		"auto"
#define FM_SILENT_NAME		"silent"
#define FM_BASIC_NAME		"basic"
#define FM_ADVANCED_NAME	"advanced"

static const char *ALLOWED_FW_0[] __initconst = {
	"14C1EMS1.012", // Prestige 14 A10SC
	"14C1EMS1.101",
	"14C1EMS1.102",
	NULL
};

static struct msi_ec_conf CONF0 __initdata = {
	.allowed_fw = ALLOWED_FW_0, // WMI1 based
	.charge_control = {
		.address      = 0xef,
		.offset_start = 0x8a,
		.offset_end   = 0x80,
		.range_min    = 0x8a,
		.range_max    = 0xe4,
	},
	.webcam = {
		.address       = 0x2e,
		.block_address = 0x2f,
		.bit           = 1,
	},
	.fn_win_swap = {
		.address = 0xbf,
		.bit     = 4,
		.invert  = false,
	},
	.cooler_boost = {
		.address = 0x98,
		.bit     = 7,
	},
	.shift_mode = {
		.address = 0xf2,
		.modes = {
			{ SM_ECO_NAME,     0xc2 },
			{ SM_COMFORT_NAME, 0xc1 },
			{ SM_SPORT_NAME,   0xc0 },
			MSI_EC_MODE_NULL
		},
	},
	.super_battery = {
		.address = MSI_EC_ADDR_UNKNOWN, // 0xd5 needs testing
	},
	.fan_mode = {
		.address = 0xf4,
		.modes = {
			{ FM_AUTO_NAME,     0x0d },
			{ FM_SILENT_NAME,   0x1d },
			{ FM_BASIC_NAME,    0x4d },
			{ FM_ADVANCED_NAME, 0x8d },
			MSI_EC_MODE_NULL
		},
	},
	.cpu = {
		.rt_temp_address       = 0x68,
		.rt_fan_speed_address  = 0x71,
		.rt_fan_speed_base_min = 0x19,
		.rt_fan_speed_base_max = 0x37,
		.bs_fan_speed_address  = 0x89,
		.bs_fan_speed_base_min = 0x00,
		.bs_fan_speed_base_max = 0x0f,
	},
	.gpu = {
		.rt_temp_address      = 0x80,
		.rt_fan_speed_address = 0x89,
	},
	.leds = {
		.micmute_led_address = 0x2b,
		.mute_led_address    = 0x2c,
		.bit                 = 2,
	},
	.kbd_bl = {
		.bl_mode_address  = 0x2c,
		.bl_modes         = { 0x00, 0x08 },
		.max_mode         = 1,
		.bl_state_address = 0xf3,
		.state_base_value = 0x80,
		.max_state        = 3,
	},
};

static const char *ALLOWED_FW_1[] __initconst = {
	"17F2EMS1.103", // GF75 Thin 9SC
	"17F2EMS1.104",
	"17F2EMS1.106",
	"17F2EMS1.107",
	NULL
};

static struct msi_ec_conf CONF1 __initdata = {
	.allowed_fw = ALLOWED_FW_1, // WMI1 based
	.charge_control = {
		.address      = 0xef,
		.offset_start = 0x8a,
		.offset_end   = 0x80,
		.range_min    = 0x8a,
		.range_max    = 0xe4,
	},
	.webcam = {
		.address       = 0x2e,
		.block_address = 0x2f,
		.bit           = 1,
	},
	.fn_win_swap = {
		.address = 0xbf,
		.bit     = 4,
		.invert  = false,
	},
	.cooler_boost = {
		.address = 0x98,
		.bit     = 7,
	},
	.shift_mode = {
		.address = 0xf2,
		.modes = {
			{ SM_ECO_NAME,     0xc2 },
			{ SM_COMFORT_NAME, 0xc1 },
			{ SM_SPORT_NAME,   0xc0 },
			{ SM_TURBO_NAME,   0xc4 },
			MSI_EC_MODE_NULL
		},
	},
	.super_battery = {
		.address = MSI_EC_ADDR_UNKNOWN,
	},
	.fan_mode = {
		.address = 0xf4,
		.modes = {
			{ FM_AUTO_NAME,     0x0d },
			{ FM_BASIC_NAME,    0x4d },
			{ FM_ADVANCED_NAME, 0x8d },
			MSI_EC_MODE_NULL
		},
	},
	.cpu = {
		.rt_temp_address       = 0x68,
		.rt_fan_speed_address  = 0x71,
		.rt_fan_speed_base_min = 0x19,
		.rt_fan_speed_base_max = 0x37,
		.bs_fan_speed_address  = 0x89,
		.bs_fan_speed_base_min = 0x00,
		.bs_fan_speed_base_max = 0x0f,
	},
	.gpu = {
		.rt_temp_address      = 0x80,
		.rt_fan_speed_address = 0x89,
	},
	.leds = {
		.micmute_led_address = 0x2b,
		.mute_led_address    = 0x2c,
		.bit                 = 2,
	},
	.kbd_bl = {
		.bl_mode_address  = 0x2c,
		.bl_modes         = { 0x00, 0x08 },
		.max_mode         = 1,
		.bl_state_address = 0xf3,
		.state_base_value = 0x80,
		.max_state        = 3,
	},
};

static const char *ALLOWED_FW_2[] __initconst = {
	"1552EMS1.115", // Modern 15 A11M
	"1552EMS1.118",
	"1552EMS1.119",
	"1552EMS1.120",
	NULL
};

static struct msi_ec_conf CONF2 __initdata = {
	.allowed_fw = ALLOWED_FW_2, // WMI2 based
	.charge_control = {
		.address      = 0xd7,
		.offset_start = 0x8a,
		.offset_end   = 0x80,
		.range_min    = 0x8a,
		.range_max    = 0xe4,
	},
	.webcam = {
		.address       = 0x2e,
		.block_address = 0x2f,
		.bit           = 1,
	},
	.fn_win_swap = {
		.address = 0xe8,
		.bit     = 4,
		.invert  = false,
	},
	.cooler_boost = {
		.address = 0x98,
		.bit     = 7,
	},
	.shift_mode = {
		.address = 0xD2, // because WMI2 device
		.modes = {
			{ SM_ECO_NAME,     0xc2 },
			{ SM_COMFORT_NAME, 0xc1 },
			{ SM_SPORT_NAME,   0xc0 },
			MSI_EC_MODE_NULL
		},
	},
	.super_battery = {
		.address = 0xeb,
		.mask    = 0x0f,
	},
	.fan_mode = {
		.address = 0xd4,
		.modes = {
			{ FM_AUTO_NAME,     0x0d },
			{ FM_SILENT_NAME,   0x1d },
			{ FM_BASIC_NAME,    0x4d },
			{ FM_ADVANCED_NAME, 0x8d },
			MSI_EC_MODE_NULL
		},
	},
	.cpu = {
		.rt_temp_address       = 0x68,
		.rt_fan_speed_address  = 0x71,
		.rt_fan_speed_base_min = 0x19,
		.rt_fan_speed_base_max = 0x37,
		.bs_fan_speed_address  = 0x89,
		.bs_fan_speed_base_min = 0x00,
		.bs_fan_speed_base_max = 0x0f,
	},
	.gpu = {
		.rt_temp_address      = 0x80,
		.rt_fan_speed_address = 0x89,
	},
	.leds = {
		.micmute_led_address = 0x2c,
		.mute_led_address    = 0x2d,
		.bit                 = 1,
	},
	.kbd_bl = {
		.bl_mode_address  = 0x2c, // ?
		.bl_modes         = { 0x00, 0x08 }, // ?
		.max_mode         = 1, // ?
		.bl_state_address = 0xd3,
		.state_base_value = 0x80,
		.max_state        = 3,
	},
};

static const char *ALLOWED_FW_3[] __initconst = {
	"1592EMS1.111", // Summit E16 Flip A12UCT / A12MT
	NULL
};

static struct msi_ec_conf CONF3 __initdata = {
	.allowed_fw = ALLOWED_FW_3, // WMI2 based
	.charge_control = {
		.address      = 0xd7,
		.offset_start = 0x8a,
		.offset_end   = 0x80,
		.range_min    = 0x8a,
		.range_max    = 0xe4,
	},
	.webcam = {
		.address       = 0x2e,
		.block_address = 0x2f,
		.bit           = 1,
	},
	.fn_win_swap = {
		.address = 0xe8,
		.bit     = 4,
		.invert  = false,
	},
	.cooler_boost = {
		.address = 0x98,
		.bit     = 7,
	},
	.shift_mode = {
		.address = 0xd2,
		.modes = {
			{ SM_ECO_NAME,     0xc2 },
			{ SM_COMFORT_NAME, 0xc1 },
			{ SM_SPORT_NAME,   0xc0 },
			MSI_EC_MODE_NULL
		},
	},
	.super_battery = {
		.address = 0xeb,
		.mask    = 0x0f,
	},
	.fan_mode = {
		.address = 0xd4,
		.modes = {
			{ FM_AUTO_NAME,     0x0d },
			{ FM_SILENT_NAME,   0x1d },
			{ FM_BASIC_NAME,    0x4d },
			{ FM_ADVANCED_NAME, 0x8d },
			MSI_EC_MODE_NULL
		},
	},
	.cpu = {
		.rt_temp_address       = 0x68,
		.rt_fan_speed_address  = 0xc9,
		.rt_fan_speed_base_min = 0x19,
		.rt_fan_speed_base_max = 0x37,
		.bs_fan_speed_address  = 0x89,
		.bs_fan_speed_base_min = 0x00,
		.bs_fan_speed_base_max = 0x0f,
	},
	.gpu = {
		.rt_temp_address      = 0x80,
		.rt_fan_speed_address = 0x89,
	},
	.leds = {
		.micmute_led_address = 0x2b,
		.mute_led_address    = 0x2c,
		.bit                 = 1,
	},
	.kbd_bl = {
		.bl_mode_address  = 0x2c,
		.bl_modes         = { 0x00, 0x08 },
		.max_mode         = 1,
		.bl_state_address = 0xd3,
		.state_base_value = 0x80,
		.max_state        = 3,
	},
};

static const char *ALLOWED_FW_4[] __initconst = {
	"16V4EMS1.114", // GS66 Stealth 11UE
	NULL
};

static struct msi_ec_conf CONF4 __initdata = {
	.allowed_fw = ALLOWED_FW_4, // WMI2 based
	.charge_control = {
		.address      = 0xd7,
		.offset_start = 0x8a,
		.offset_end   = 0x80,
		.range_min    = 0x8a,
		.range_max    = 0xe4,
	},
	.webcam = {
		.address       = 0x2e,
		.block_address = 0x2f,
		.bit           = 1,
	},
	.fn_win_swap = {
		.address = MSI_EC_ADDR_UNKNOWN, // supported, but unknown
		.bit     = 4,
		.invert  = false,
	},
	.cooler_boost = {
		.address = 0x98,
		.bit     = 7,
	},
	.shift_mode = {
		.address = 0xd2,
		.modes = {
			{ SM_ECO_NAME,     0xc2 },
			{ SM_COMFORT_NAME, 0xc1 },
			{ SM_SPORT_NAME,   0xc0 },
			MSI_EC_MODE_NULL
		},
	},
	.super_battery = { // may be supported, but address is unknown
		.address = MSI_EC_ADDR_UNKNOWN,
		.mask    = 0x0f,
	},
	.fan_mode = {
		.address = 0xd4,
		.modes = {
			{ FM_AUTO_NAME,     0x0d },
			{ FM_SILENT_NAME,   0x1d },
			{ FM_ADVANCED_NAME, 0x8d },
			MSI_EC_MODE_NULL
		},
	},
	.cpu = {
		.rt_temp_address       = 0x68, // needs testing
		.rt_fan_speed_address  = 0x71, // needs testing
		.rt_fan_speed_base_min = 0x19,
		.rt_fan_speed_base_max = 0x37,
		.bs_fan_speed_address  = MSI_EC_ADDR_UNKNOWN,
		.bs_fan_speed_base_min = 0x00,
		.bs_fan_speed_base_max = 0x0f,
	},
	.gpu = {
		.rt_temp_address      = 0x80,
		.rt_fan_speed_address = MSI_EC_ADDR_UNKNOWN,
	},
	.leds = {
		.micmute_led_address = MSI_EC_ADDR_UNKNOWN,
		.mute_led_address    = MSI_EC_ADDR_UNKNOWN,
		.bit                 = 1,
	},
	.kbd_bl = {
		.bl_mode_address  = MSI_EC_ADDR_UNKNOWN, // ?
		.bl_modes         = { 0x00, 0x08 }, // ?
		.max_mode         = 1, // ?
		.bl_state_address = MSI_EC_ADDR_UNSUPP, // 0xd3, not functional
		.state_base_value = 0x80,
		.max_state        = 3,
	},
};

static const char *ALLOWED_FW_5[] __initconst = {
	"158LEMS1.103", // Alpha 15 B5EE / B5EEK
	"158LEMS1.105",
	"158LEMS1.106",
	NULL
};

static struct msi_ec_conf CONF5 __initdata = {
	.allowed_fw = ALLOWED_FW_5, // WMI1 based
	.charge_control = {
		.address      = 0xef,
		.offset_start = 0x8a,
		.offset_end   = 0x80,
		.range_min    = 0x8a,
		.range_max    = 0xe4,
	},
	.webcam = {
		.address       = 0x2e,
		.block_address = 0x2f,
		.bit           = 1,
	},
	.fn_win_swap = {
		.address = 0xbf,
		.bit     = 4,
		.invert  = true,
	},
	.cooler_boost = {
		.address = 0x98,
		.bit     = 7,
	},
	.shift_mode = {
		.address = 0xf2,
		.modes = {
			{ SM_ECO_NAME,     0xc2 },
			{ SM_COMFORT_NAME, 0xc1 },
			{ SM_TURBO_NAME,   0xc4 },
			MSI_EC_MODE_NULL
		},
	},
	.super_battery = {
		.address = MSI_EC_ADDR_UNKNOWN,
		.mask    = 0x0f,
	},
	.fan_mode = {
		.address = 0xf4,
		.modes = {
			{ FM_AUTO_NAME,     0x0d },
			{ FM_SILENT_NAME,   0x1d },
			{ FM_ADVANCED_NAME, 0x8d },
			MSI_EC_MODE_NULL
		},
	},
	.cpu = {
		.rt_temp_address       = 0x68,
		.rt_fan_speed_address  = 0x71,
		.rt_fan_speed_base_min = 0x19,
		.rt_fan_speed_base_max = 0x37,
		.bs_fan_speed_address  = MSI_EC_ADDR_UNSUPP,
		.bs_fan_speed_base_min = 0x00,
		.bs_fan_speed_base_max = 0x0f,
	},
	.gpu = {
		.rt_temp_address      = MSI_EC_ADDR_UNKNOWN,
		.rt_fan_speed_address = MSI_EC_ADDR_UNKNOWN,
	},
	.leds = {
		.micmute_led_address = 0x2b,
		.mute_led_address    = 0x2c,
		.bit                 = 2,
	},
	.kbd_bl = {
		.bl_mode_address  = MSI_EC_ADDR_UNKNOWN,
		.bl_modes         = { 0x00, 0x08 },
		.max_mode         = 1,
		.bl_state_address = MSI_EC_ADDR_UNSUPP, // 0xf3, not functional (RGB)
		.state_base_value = 0x80,
		.max_state        = 3,
	},
};

static const char *ALLOWED_FW_6[] __initconst = {
	"1542EMS1.102", // GP66 Leopard 10UG / 10UE / 10UH
	"1542EMS1.104",
	NULL
};

static struct msi_ec_conf CONF6 __initdata = {
	.allowed_fw = ALLOWED_FW_6, // WMI1 based
	.charge_control = {
		.address      = 0xef,
		.offset_start = 0x8a,
		.offset_end   = 0x80,
		.range_min    = 0x8a,
		.range_max    = 0xe4,
	},
	.webcam = {
		.address       = 0x2e,
		.block_address = MSI_EC_ADDR_UNSUPP,
		.bit           = 1,
	},
	.fn_win_swap = {
		.address = 0xbf,
		.bit     = 4,
		.invert  = true,
	},
	.cooler_boost = {
		.address = 0x98,
		.bit     = 7,
	},
	.shift_mode = {
		.address = 0xf2,
		.modes = {
			{ SM_ECO_NAME,     0xc2 },
			{ SM_COMFORT_NAME, 0xc1 },
			{ SM_SPORT_NAME,   0xc0 },
			{ SM_TURBO_NAME,   0xc4 },
			MSI_EC_MODE_NULL
		},
	},
	.super_battery = {
		.address = 0xd5,
		.mask    = 0x0f,
	},
	.fan_mode = {
		.address = 0xf4,
		.modes = {
			{ FM_AUTO_NAME,     0x0d },
			{ FM_SILENT_NAME,   0x1d },
			{ FM_ADVANCED_NAME, 0x8d },
			MSI_EC_MODE_NULL
		},
	},
	.cpu = {
		.rt_temp_address       = 0x68,
		.rt_fan_speed_address  = 0xc9,
		.rt_fan_speed_base_min = 0x19,
		.rt_fan_speed_base_max = 0x37,
		.bs_fan_speed_address  = MSI_EC_ADDR_UNSUPP,
		.bs_fan_speed_base_min = 0x00,
		.bs_fan_speed_base_max = 0x0f,
	},
	.gpu = {
		.rt_temp_address      = 0x80,
		.rt_fan_speed_address = MSI_EC_ADDR_UNKNOWN,
	},
	.leds = {
		.micmute_led_address = MSI_EC_ADDR_UNSUPP,
		.mute_led_address    = MSI_EC_ADDR_UNSUPP,
		.bit                 = 2,
	},
	.kbd_bl = {
		.bl_mode_address  = MSI_EC_ADDR_UNKNOWN,
		.bl_modes         = { 0x00, 0x08 },
		.max_mode         = 1,
		.bl_state_address = MSI_EC_ADDR_UNSUPP, // not functional (RGB)
		.state_base_value = 0x80,
		.max_state        = 3,
	},
};

static const char *ALLOWED_FW_7[] __initconst = {
	"17FKEMS1.108", // Bravo 17 A4DDR / A4DDK
	"17FKEMS1.109",
	"17FKEMS1.10A",
	NULL
};

static struct msi_ec_conf CONF7 __initdata = {
	.allowed_fw = ALLOWED_FW_7, // WMI1 based
	.charge_control = {
		.address      = 0xef,
		.offset_start = 0x8a,
		.offset_end   = 0x80,
		.range_min    = 0x8a,
		.range_max    = 0xe4,
	},
	.webcam = {
		.address       = 0x2e,
		.block_address = MSI_EC_ADDR_UNSUPP,
		.bit           = 1,
	},
	.fn_win_swap = {
		.address = 0xbf,
		.bit     = 4,
		.invert  = false,
	},
	.cooler_boost = {
		.address = 0x98,
		.bit     = 7,
	},
	.shift_mode = {
		.address = 0xf2,
		.modes = {
			{ SM_ECO_NAME,     0xc2 },
			{ SM_COMFORT_NAME, 0xc1 },
			{ SM_SPORT_NAME,   0xc0 },
			{ SM_TURBO_NAME,   0xc4 },
			MSI_EC_MODE_NULL
		},
	},
	.super_battery = {
		.address = MSI_EC_ADDR_UNKNOWN, // 0xd5 but has its own set of modes
		.mask    = 0x0f,
	},
	.fan_mode = {
		.address = 0xf4,
		.modes = {
			{ FM_AUTO_NAME,     0x0d }, // d may not be relevant
			{ FM_SILENT_NAME,   0x1d },
			{ FM_ADVANCED_NAME, 0x8d },
			MSI_EC_MODE_NULL
		},
	},
	.cpu = {
		.rt_temp_address       = 0x68,
		.rt_fan_speed_address  = 0xc9,
		.rt_fan_speed_base_min = 0x19,
		.rt_fan_speed_base_max = 0x37,
		.bs_fan_speed_address  = MSI_EC_ADDR_UNSUPP,
		.bs_fan_speed_base_min = 0x00,
		.bs_fan_speed_base_max = 0x0f,
	},
	.gpu = {
		.rt_temp_address      = MSI_EC_ADDR_UNKNOWN,
		.rt_fan_speed_address = MSI_EC_ADDR_UNKNOWN,
	},
	.leds = {
		.micmute_led_address = MSI_EC_ADDR_UNSUPP,
		.mute_led_address    = 0x2c,
		.bit                 = 2,
	},
	.kbd_bl = {
		.bl_mode_address  = MSI_EC_ADDR_UNKNOWN,
		.bl_modes         = { 0x00, 0x08 },
		.max_mode         = 1,
		.bl_state_address = 0xf3,
		.state_base_value = 0x80,
		.max_state        = 3,
	},
};

static const char *ALLOWED_FW_8[] __initconst = {
	"14F1EMS1.114", // Summit E14 Evo A12M
	"14F1EMS1.115",
	"14F1EMS1.116",
	"14F1EMS1.117",
	"14F1EMS1.118",
	"14F1EMS1.119",
	"14F1EMS1.120",
	NULL
};

static struct msi_ec_conf CONF8 __initdata = {
	.allowed_fw = ALLOWED_FW_8, // WMI2 based
	.charge_control = {
		.address      = 0xd7,
		.offset_start = 0x8a,
		.offset_end   = 0x80,
		.range_min    = 0x8a,
		.range_max    = 0xe4,
	},
	.webcam = {
		.address       = 0x2e,
		.block_address = 0x2f,
		.bit           = 1,
	},
	.fn_win_swap = {
		.address = 0xe8,
		.bit     = 4,
		.invert  = false,
	},
	.cooler_boost = {
		.address = 0x98,
		.bit     = 7,
	},
	.shift_mode = {
		.address = 0xd2,
		.modes = {
			{ SM_ECO_NAME,     0xc2 },
			{ SM_COMFORT_NAME, 0xc1 },
			{ SM_SPORT_NAME,   0xc0 },
			MSI_EC_MODE_NULL
		},
	},
	.super_battery = {
		.address = 0xeb,
		.mask    = 0x0f,
	},
	.fan_mode = {
		.address = 0xd4,
		.modes = {
			{ FM_AUTO_NAME,     0x0d },
			{ FM_SILENT_NAME,   0x1d },
			{ FM_ADVANCED_NAME, 0x8d },
			MSI_EC_MODE_NULL
		},
	},
	.cpu = {
		.rt_temp_address       = 0x68,
		.rt_fan_speed_address  = 0x71,
		.rt_fan_speed_base_min = 0x19,
		.rt_fan_speed_base_max = 0x37,
		.bs_fan_speed_address  = MSI_EC_ADDR_UNSUPP,
		.bs_fan_speed_base_min = 0x00,
		.bs_fan_speed_base_max = 0x0f,
	},
	.gpu = {
		.rt_temp_address      = MSI_EC_ADDR_UNKNOWN,
		.rt_fan_speed_address = 0x89,
	},
	.leds = {
		.micmute_led_address = MSI_EC_ADDR_UNSUPP,
		.mute_led_address    = 0x2d,
		.bit                 = 1,
	},
	.kbd_bl = {
		.bl_mode_address  = 0x2c,
		.bl_modes         = { 0x00, 0x80 }, // 00 - on, 80 - 10 sec auto off
		.max_mode         = 1,
		.bl_state_address = 0xd3,
		.state_base_value = 0x80,
		.max_state        = 3,
	},
};

static const char *ALLOWED_FW_9[] __initconst = {
	"14JKEMS1.104", // Modern 14 C5M
	NULL
};

static struct msi_ec_conf CONF9 __initdata = {
	.allowed_fw = ALLOWED_FW_9, // WMI1 based
	.charge_control = {
		.address      = 0xef,
		.offset_start = 0x8a,
		.offset_end   = 0x80,
		.range_min    = 0x8a,
		.range_max    = 0xe4,
	},
	.webcam = {
		.address       = 0x2e,
		.block_address = 0x2f,
		.bit           = 1,
	},
	.fn_win_swap = {
		.address = 0xbf,
		.bit     = 4,
		.invert  = false,
	},
	.cooler_boost = {
		.address = 0x98,
		.bit     = 7,
	},
	.shift_mode = {
		.address = 0xf2,
		.modes = {
			{ SM_ECO_NAME,     0xc2 },
			{ SM_COMFORT_NAME, 0xc1 },
			{ SM_SPORT_NAME,   0xc0 },
			MSI_EC_MODE_NULL
		},
	},
	.super_battery = {
		.address = MSI_EC_ADDR_UNSUPP, // unsupported or enabled by ECO shift
		.mask    = 0x0f,
	},
	.fan_mode = {
		.address = 0xf4,
		.modes = {
			{ FM_AUTO_NAME,     0x0d },
			{ FM_SILENT_NAME,   0x1d },
			{ FM_ADVANCED_NAME, 0x8d },
			MSI_EC_MODE_NULL
		},
	},
	.cpu = {
		.rt_temp_address       = 0x68,
		.rt_fan_speed_address  = 0x71,
		.rt_fan_speed_base_min = 0x00,
		.rt_fan_speed_base_max = 0x96,
		.bs_fan_speed_address  = MSI_EC_ADDR_UNSUPP,
		.bs_fan_speed_base_min = 0x00,
		.bs_fan_speed_base_max = 0x0f,
	},
	.gpu = {
		.rt_temp_address      = MSI_EC_ADDR_UNSUPP,
		.rt_fan_speed_address = MSI_EC_ADDR_UNSUPP,
	},
	.leds = {
		.micmute_led_address = 0x2b,
		.mute_led_address    = 0x2c,
		.bit                 = 2,
	},
	.kbd_bl = {
		.bl_mode_address  = MSI_EC_ADDR_UNSUPP, // not presented in MSI app
		.bl_modes         = { 0x00, 0x08 },
		.max_mode         = 1,
		.bl_state_address = 0xf3,
		.state_base_value = 0x80,
		.max_state        = 3,
	},
};

static const char *ALLOWED_FW_10[] __initconst = {
	"1582EMS1.107", // Katana GF66 11UC / 11UD
	NULL
};

static struct msi_ec_conf CONF10 __initdata = {
	.allowed_fw = ALLOWED_FW_10, // WMI2 based
	.charge_control = {
		.address      = 0xd7,
		.offset_start = 0x8a,
		.offset_end   = 0x80,
		.range_min    = 0x8a,
		.range_max    = 0xe4,
	},
	.webcam = {
		.address       = 0x2e,
		.block_address = 0x2f,
		.bit           = 1,
	},
	.fn_win_swap = {
		.address = MSI_EC_ADDR_UNSUPP,
		.bit     = 4,
		.invert  = false,
	},
	.cooler_boost = {
		.address = 0x98,
		.bit     = 7,
	},
	.shift_mode = {
		.address = 0xd2,
		.modes = {
			{ SM_ECO_NAME,     0xc2 },
			{ SM_COMFORT_NAME, 0xc1 },
			{ SM_SPORT_NAME,   0xc0 },
			{ SM_TURBO_NAME,   0xc4 },
			MSI_EC_MODE_NULL
		},
	},
	.super_battery = {
		.address = 0xe5,
		.mask    = 0x0f,
	},
	.fan_mode = {
		.address = 0xd4,
		.modes = {
			{ FM_AUTO_NAME,     0x0d },
			{ FM_SILENT_NAME,   0x1d },
			{ FM_ADVANCED_NAME, 0x8d },
			MSI_EC_MODE_NULL
		},
	},
	.cpu = {
		.rt_temp_address       = 0x68,
		.rt_fan_speed_address  = 0x71,
		.rt_fan_speed_base_min = 0x19,
		.rt_fan_speed_base_max = 0x37,
		.bs_fan_speed_address  = MSI_EC_ADDR_UNKNOWN,
		.bs_fan_speed_base_min = 0x00,
		.bs_fan_speed_base_max = 0x0f,
	},
	.gpu = {
		.rt_temp_address      = 0x80,
		.rt_fan_speed_address = 0x89,
	},
	.leds = {
		.micmute_led_address = 0x2c,
		.mute_led_address    = 0x2d,
		.bit                 = 1,
	},
	.kbd_bl = {
		.bl_mode_address  = 0x2c,
		.bl_modes         = { 0x00, 0x08 },
		.max_mode         = 1,
		.bl_state_address = 0xd3,
		.state_base_value = 0x80,
		.max_state        = 3,
	},
};

static const char *ALLOWED_FW_11[] __initconst = {
	"16S6EMS1.111", // Prestige 15 A11SCX
	NULL 
};

static struct msi_ec_conf CONF11 __initdata = {
	.allowed_fw = ALLOWED_FW_11, // WMI2 based
	.charge_control = {
		.address      = 0xD7,
		.offset_start = 0x8a,
		.offset_end   = 0x80,
		.range_min    = 0x8a,
		.range_max    = 0xe4,
	},
	.webcam = {
		.address       = 0x2e,
		.block_address = MSI_EC_ADDR_UNKNOWN,
		.bit           = 1,
	},
	.fn_win_swap = {
		.address = 0xe8,
		.bit     = 4,
		.invert  = false,
	},
	.cooler_boost = {
		.address = 0x98,
		.bit     = 7,
	},
	.shift_mode = {
		.address = 0xd2,
		.modes = {
			{ SM_ECO_NAME,     0xc2 },
			{ SM_COMFORT_NAME, 0xc1 },
			{ SM_SPORT_NAME,   0xc0 },
			MSI_EC_MODE_NULL
		},
	},
	.super_battery = {
		.address = 0xeb,
		.mask = 0x0f,
	},
	.fan_mode = {
		.address = 0xd4,
		.modes = {
			{ FM_AUTO_NAME,     0x0d },
			{ FM_SILENT_NAME,   0x1d },
			{ FM_ADVANCED_NAME, 0x4d },
			MSI_EC_MODE_NULL
		},
	},
	.cpu = {
		.rt_temp_address       = 0x68,
		.rt_fan_speed_address  = MSI_EC_ADDR_UNSUPP,
		.bs_fan_speed_address  = MSI_EC_ADDR_UNSUPP,
	},
	.gpu = {
		.rt_temp_address      = MSI_EC_ADDR_UNSUPP,
		.rt_fan_speed_address = MSI_EC_ADDR_UNSUPP,
	},
	.leds = {
		.micmute_led_address = 0x2c,
		.mute_led_address    = 0x2d,
		.bit                 = 1,
	},
	.kbd_bl = {
		.bl_mode_address  = MSI_EC_ADDR_UNKNOWN,
		.bl_modes         = {},
		.max_mode         = 1,
		.bl_state_address = 0xd3,
		.state_base_value = 0x80,
		.max_state        = 3,
	},
};

static const char *ALLOWED_FW_12[] __initconst = {
	"16R6EMS1.104", // GF63 Thin 11UC
	"16R6EMS1.106",
	"16R6EMS1.107",
	NULL
};

static struct msi_ec_conf CONF12 __initdata = {
	.allowed_fw = ALLOWED_FW_12, // WMI2 based
	.charge_control = {
		.address      = 0xd7,
		.offset_start = 0x8a,
		.offset_end   = 0x80,
		.range_min    = 0x8a,
		.range_max    = 0xe4,
	},
	.webcam = {
		.address       = 0x2e,
		.block_address = 0x2f,
		.bit           = 1,
	},
	.fn_win_swap = {
		.address = 0xe8,
		.bit     = 4,
		.invert  = false,
	},
	.cooler_boost = {
		.address = 0x98,
		.bit     = 7,
	},
	.shift_mode = {
		.address = 0xd2,
		.modes = {
			{ SM_ECO_NAME,     0xc2 },
			{ SM_COMFORT_NAME, 0xc1 },
			{ SM_SPORT_NAME,   0xc0 },
			{ SM_TURBO_NAME,   0xc4 },
			MSI_EC_MODE_NULL
		},
	},
	.super_battery = {
		.address = MSI_EC_ADDR_UNSUPP, // 0xeb
		.mask    = 0x0f, // 00, 0f
	},
	.fan_mode = {
		.address = 0xd4,
		.modes = {
			{ FM_AUTO_NAME,     0x0d },
			{ FM_SILENT_NAME,   0x1d },
			{ FM_ADVANCED_NAME, 0x8d },
			MSI_EC_MODE_NULL
		},
	},
	.cpu = {
		.rt_temp_address       = 0x68,
		.rt_fan_speed_address  = 0x71,
		.rt_fan_speed_base_min = 0x19,
		.rt_fan_speed_base_max = 0x37,
		.bs_fan_speed_address  = MSI_EC_ADDR_UNSUPP,
		.bs_fan_speed_base_min = 0x00,
		.bs_fan_speed_base_max = 0x0f,
	},
	.gpu = {
		.rt_temp_address      = MSI_EC_ADDR_UNSUPP,
		.rt_fan_speed_address = 0x89,
	},
	.leds = {
		.micmute_led_address = MSI_EC_ADDR_UNSUPP,
		.mute_led_address    = 0x2d,
		.bit                 = 1,
	},
	.kbd_bl = {
		.bl_mode_address  = MSI_EC_ADDR_UNKNOWN,
		.bl_modes         = { 0x00, 0x08 },
		.max_mode         = 1,
		.bl_state_address = 0xd3,
		.state_base_value = 0x80,
		.max_state        = 3,
	},
};

static const char *ALLOWED_FW_13[] __initconst = {
	"1594EMS1.109", // Prestige 16 Studio A13VE
	NULL
};

static struct msi_ec_conf CONF13 __initdata = {
	.allowed_fw = ALLOWED_FW_13, // WMI2 based
	.charge_control = {
		.address      = 0xd7,
		.offset_start = 0x8a,
		.offset_end   = 0x80,
		.range_min    = 0x8a,
		.range_max    = 0xe4,
	},
	.webcam = {
		.address       = 0x2e,
		.block_address = 0x2f,
		.bit           = 1,
	},
	.fn_win_swap = {
		.address = 0xe8,
		.bit     = 4, // 0x00-0x10
		.invert  = false,
	},
	.cooler_boost = {
		.address = 0x98,
		.bit     = 7,
	},
	.shift_mode = {
		.address = 0xd2,
		.modes = {
			{ SM_ECO_NAME,     0xc2 }, // super battery
			{ SM_COMFORT_NAME, 0xc1 }, // balanced
			{ SM_TURBO_NAME,   0xc4 }, // extreme
			MSI_EC_MODE_NULL
		},
	},
	.super_battery = {
		.address = MSI_EC_ADDR_UNSUPP,
		.mask    = 0x0f, // 00, 0f
	},
	.fan_mode = {
		.address = 0xd4,
		.modes = {
			{ FM_AUTO_NAME,     0x0d },
			{ FM_SILENT_NAME,   0x1d },
			{ FM_ADVANCED_NAME, 0x8d },
			MSI_EC_MODE_NULL
		},
	},
	.cpu = {
		.rt_temp_address       = 0x68,
		.rt_fan_speed_address  = 0x71, // 0x0-0x96
		.rt_fan_speed_base_min = 0x00,
		.rt_fan_speed_base_max = 0x96,
		.bs_fan_speed_address  = MSI_EC_ADDR_UNSUPP,
		.bs_fan_speed_base_min = 0x00,
		.bs_fan_speed_base_max = 0x0f,
	},
	.gpu = {
		.rt_temp_address      = 0x80,
		.rt_fan_speed_address = 0x89,
	},
	.leds = {
		.micmute_led_address = 0x2c,
		.mute_led_address    = 0x2d,
		.bit                 = 1,
	},
	.kbd_bl = {
		.bl_mode_address  = 0x2c, // KB auto turn off
		.bl_modes         = { 0x00, 0x08 }, // always on; off after 10 sec
		.max_mode         = 1,
		.bl_state_address = 0xd3,
		.state_base_value = 0x80,
		.max_state        = 3,
	},
};

static const char *ALLOWED_FW_14[] __initconst = {
	"17L2EMS1.108", // Katana 17 B11UCX, Katana GF76 11UC
	NULL
};

static struct msi_ec_conf CONF14 __initdata = {
	.allowed_fw = ALLOWED_FW_14, // WMI2 based
	.charge_control = {
		.address      = 0xd7,
		.offset_start = 0x8a,
		.offset_end   = 0x80,
		.range_min    = 0x8a,
		.range_max    = 0xe4,
	},
	// .usb_share  {
	// 	.address      = 0xbf, // states: 0x08 || 0x28
	// 	.bit          = 5,
	// }
	.webcam = {
		.address       = 0x2e,
		.block_address = 0x2f,
		.bit           = 1,
	},
	.fn_win_swap = {
		.address = 0xe8, // states: 0x40 || 0x50
		.bit     = 4,
		.invert  = true,
	},
	.cooler_boost = {
		.address = 0x98, // states: 0x02 || 0x82
		.bit     = 7,
	},
	.shift_mode = {
		.address = 0xd2, // Performance Level
		.modes = {
			{ SM_ECO_NAME,     0xc2 }, // Low
			{ SM_COMFORT_NAME, 0xc1 }, // Medium
			{ SM_SPORT_NAME,   0xc0 }, // High
			{ SM_TURBO_NAME,   0xc4 }, // Turbo
			MSI_EC_MODE_NULL
			
		},
	},
	.super_battery = {
		.address = MSI_EC_ADDR_UNSUPP, // enabled by Low Performance Level
		// .address = 0xeb, // states: 0x00 || 0x0f
		.mask    = 0x0f,
	},
	.fan_mode = {
		.address = 0xd4,
		.modes = {
			{ FM_AUTO_NAME,     0x0d },
			{ FM_SILENT_NAME,   0x1d },
			{ FM_ADVANCED_NAME, 0x8d },
			MSI_EC_MODE_NULL
		},
	},
	.cpu = {
		.rt_temp_address       = 0x68,
		.rt_fan_speed_address  = 0xc9,
		.rt_fan_speed_base_min = 0x00, // ?
		.rt_fan_speed_base_max = 0x96, // ?
		.bs_fan_speed_address  = MSI_EC_ADDR_UNSUPP,
		.bs_fan_speed_base_min = 0x00, // ?
		.bs_fan_speed_base_max = 0x0f, // ?
		// .rt_temp_table_start_adress = 0x6a,
		// .rt_fan_speed_table_start_address = 0x72,
	},
	.gpu = {
		.rt_temp_address      = 0x80,
		.rt_fan_speed_address = 0xcb,
		// .rt_temp_table_start_adress = 0x82,
		// .rt_fan_speed_table_start_address = 0x8a,
	},
	.leds = {
		.micmute_led_address = 0x2c, // states: 0x00 || 0x02
		.mute_led_address    = 0x2d, // states: 0x04 || 0x06
		.bit                 = 1,
	},
	.kbd_bl = {
		// .bl_mode_address  = 0x2c, // ?
		.bl_mode_address  = MSI_EC_ADDR_UNSUPP,
		.bl_modes         = { 0x00, 0x08 }, // ? always on; off after 10 sec
		.max_mode         = 1, // ?
		.bl_state_address = 0xd3,
		.state_base_value = 0x80,
		.max_state        = 3,
	},
};

static const char *ALLOWED_FW_15[] __initconst = {
	"15CKEMS1.108", // Delta 15 A5EFK
	NULL
};

static struct msi_ec_conf CONF15 __initdata = {
	.allowed_fw = ALLOWED_FW_15, // WMI1 based
	.charge_control = {
		.address      = 0xef,
		.offset_start = 0x8a, 
		.offset_end   = 0x80,
		.range_min    = 0x8a,
		.range_max    = 0xe4,
	},
	.webcam = {
		.address       = 0x2e, 
		.block_address = 0x2f,
		.bit           = 1,
	},
	.fn_win_swap = {
		.address = 0xbf,
		.bit     = 4,
		.invert  = false,
	},
	.cooler_boost = {
		.address = 0x98,
		.bit     = 7,
	},
	.shift_mode = {
		.address = 0xf2, 
		.modes = {
			{ SM_ECO_NAME,     0xa5 }, // super battery
			{ SM_COMFORT_NAME, 0xa1 }, // balanced
			{ SM_TURBO_NAME,   0xa0 }, // extreme
			MSI_EC_MODE_NULL
		},
	},
	.super_battery = {
		.address = MSI_EC_ADDR_UNKNOWN,
		.mask    = 0x0f
	},
	.fan_mode = {
		.address = 0xf4, 
		.modes = {
			{ FM_AUTO_NAME,     0x0d },
			{ FM_SILENT_NAME,   0x1d },
			{ FM_ADVANCED_NAME, 0x8d },
			MSI_EC_MODE_NULL
		},
	},
	.cpu = {
		.rt_temp_address       = 0x68, 
		.rt_fan_speed_address  = 0xc9, 
		.rt_fan_speed_base_min = 0x00,
		.rt_fan_speed_base_max = 0x96,
		.bs_fan_speed_address  = 0xcd, 
		.bs_fan_speed_base_min = 0x00,
		.bs_fan_speed_base_max = 0x0f,
	},
	.gpu = {
		.rt_temp_address      = 0x80,  
		.rt_fan_speed_address = 0xcb, 
	},
	.leds = {
		.micmute_led_address = 0x2b,
		.mute_led_address    = 0x2d,
		.bit                 = 2,
	},
	.kbd_bl = {
		.bl_mode_address  = MSI_EC_ADDR_UNSUPP,
		.bl_modes         = { 0x00, 0x01 },
		.max_mode         = 1,
		.bl_state_address = MSI_EC_ADDR_UNSUPP, // RGB
		.state_base_value = 0x80,
		.max_state        = 3,
	},
};

static const char *ALLOWED_FW_16[] __initconst = {
	"155LEMS1.105", // Modern 15 A5M
	"155LEMS1.106",
	NULL
};

static struct msi_ec_conf CONF16 __initdata = {
	.allowed_fw = ALLOWED_FW_16, // WMI1 based
	.charge_control = {
		.address      = 0xef,
		.offset_start = 0x8a,
		.offset_end   = 0x80,
		.range_min    = 0x8a,
		.range_max    = 0xe4,
	},
	.webcam = {
		.address       = 0x2e,
		.block_address = 0x2f,
		.bit           = 1,
	},
	.fn_win_swap = {
		.address = 0xbf,
		.bit     = 4,
		.invert  = false,
	},
	.cooler_boost = {
		.address = 0x98,
		.bit     = 7,
	},
	.shift_mode = {
		.address = 0xf2,
		.modes = {
			{ SM_ECO_NAME,     0xc2 },
			{ SM_COMFORT_NAME, 0xc1 },
			{ SM_SPORT_NAME,   0xc0 },
			MSI_EC_MODE_NULL
		},
	},
	.super_battery = {
		.address = MSI_EC_ADDR_UNKNOWN, // 0xed
		.mask    = 0x0f, // a5, a4, a2
	},
	.fan_mode = {
		.address = 0xf4,
		.modes = {
			{ FM_AUTO_NAME,     0x0d },
			{ FM_SILENT_NAME,   0x1d },
			{ FM_ADVANCED_NAME, 0x8d },
			MSI_EC_MODE_NULL
		},
	},
	.cpu = {
		.rt_temp_address       = 0x68,
		.rt_fan_speed_address  = 0x71,
		.rt_fan_speed_base_min = 0x19,
		.rt_fan_speed_base_max = 0x37,
		.bs_fan_speed_address  = MSI_EC_ADDR_UNSUPP,
		.bs_fan_speed_base_min = 0x00,
		.bs_fan_speed_base_max = 0x0f,
	},
	.gpu = {
		.rt_temp_address      = MSI_EC_ADDR_UNKNOWN,
		.rt_fan_speed_address = MSI_EC_ADDR_UNKNOWN,
	},
	.leds = {
		.micmute_led_address = 0x2b,
		.mute_led_address    = 0x2c,
		.bit                 = 2,
	},
	.kbd_bl = {
		.bl_mode_address  = MSI_EC_ADDR_UNKNOWN,
		.bl_modes         = { 0x00, 0x08 },
		.max_mode         = 1,
		.bl_state_address = 0xf3,
		.state_base_value = 0x80,
		.max_state        = 3,
	},
};

static const char *ALLOWED_FW_17[] __initconst = {
	"15K1IMS1.110", // Cyborg 15 A12VF
	NULL
};

static struct msi_ec_conf CONF17 __initdata = {
	.allowed_fw = ALLOWED_FW_17, // WMI2 based
	.charge_control = {
		.address      = 0xd7,
		.offset_start = 0x8a,
		.offset_end   = 0x80,
		.range_min    = 0x8a,
		.range_max    = 0xe4,
	},
	// .usb_share  {
	// 	.address      = 0xbf, // states: 0x08 || 0x28
	// 	.bit          = 5,
	// }, // Like Katana 17 B11UCX
	.webcam = {
		.address       = 0x2e,
		.block_address = 0x2f,
		.bit           = 1,
	},
	.fn_win_swap = {
		.address = 0xe8,
		.bit     = 4, // 0x01-0x11
		.invert  = true,
	},
	.cooler_boost = {
		.address = 0x98,
		.bit     = 7,
	},
	.shift_mode = {
		.address = 0xd2,
		.modes = {
			{ SM_ECO_NAME,     0xc2 }, // super battery
			{ SM_COMFORT_NAME, 0xc1 }, // balanced
			{ SM_TURBO_NAME,   0xc4 }, // extreme
			MSI_EC_MODE_NULL
		},
	},
	.super_battery = {
		.address = 0xeb, // 0x0F ( on ) or 0x00 ( off ) on 0xEB
		.mask    = 0x0f, // 00, 0f
	},
	.fan_mode = {
		.address = 0xd4,
		.modes = {
			{ FM_AUTO_NAME,     0x0d },
			{ FM_SILENT_NAME,   0x1d },
			{ FM_ADVANCED_NAME, 0x8d },
			MSI_EC_MODE_NULL
		},
	},
	.cpu = {
		.rt_temp_address       = 0x68,
		.rt_fan_speed_address  = 0x71,
		.rt_fan_speed_base_min = 0x00,
		.rt_fan_speed_base_max = 0x96,
		.bs_fan_speed_address  = MSI_EC_ADDR_UNSUPP,
		.bs_fan_speed_base_min = 0x00,
		.bs_fan_speed_base_max = 0x0f,
		// n/rpm register is C9
	},
	.gpu = {
		.rt_temp_address      = 0x80,
		.rt_fan_speed_address = 0x89,
	},
	.leds = {
		.micmute_led_address = 0x2c,
		.mute_led_address    = 0x2d,
		.bit                 = 1,
	},
	.kbd_bl = {
		.bl_mode_address  = 0x2c, // KB auto turn off
		.bl_modes         = { 0x00, 0x08 }, // always on; off after 10 sec
		.max_mode         = 1,
		.bl_state_address = 0xd3,
		.state_base_value = 0x80,
		.max_state        = 3,
	},
};

static const char *ALLOWED_FW_18[] __initconst = {
	"15HKEMS1.104", // Modern 15 B7M
	NULL
};

static struct msi_ec_conf CONF18 __initdata = {
	.allowed_fw = ALLOWED_FW_18, // WMI1 based
	.charge_control = {
		.address      = 0xef,
		.offset_start = 0x8a,
		.offset_end   = 0x80,
		.range_min    = 0x8a,
		.range_max    = 0xe4,
	},
	.webcam = {
		.address       = 0x2e,
		.block_address = 0x2f,
		.bit           = 1,
	},
	.fn_win_swap = {
		.address = 0xbf,
		.bit     = 4,
		.invert  = false,
	},
	.cooler_boost = {
		.address = 0x98,
		.bit     = 7,
	},
	.shift_mode = {
		.address = 0xf2,
		.modes = {
			{ SM_ECO_NAME,     0xc2 },
			{ SM_COMFORT_NAME, 0xc1 },
			{ SM_SPORT_NAME,   0xc0 },
			MSI_EC_MODE_NULL
		},
	},
	.super_battery = {
		.address = MSI_EC_ADDR_UNSUPP, // unsupported or enabled by ECO shift
		.mask    = 0x0f,
	},
	.fan_mode = {
		.address = 0xf4,
		.modes = {
			{ FM_AUTO_NAME,     0x0d },
			{ FM_SILENT_NAME,   0x1d },
			{ FM_ADVANCED_NAME, 0x8d },
			MSI_EC_MODE_NULL
		},
	},
	.cpu = {
		.rt_temp_address       = 0x68,
		.rt_fan_speed_address  = 0x71,
		.rt_fan_speed_base_min = 0x00,
		.rt_fan_speed_base_max = 0x96,
		.bs_fan_speed_address  = MSI_EC_ADDR_UNSUPP,
		.bs_fan_speed_base_min = 0x00,
		.bs_fan_speed_base_max = 0x0f,
	},
	.gpu = {
		.rt_temp_address      = MSI_EC_ADDR_UNSUPP,
		.rt_fan_speed_address = MSI_EC_ADDR_UNSUPP,
	},
	.leds = {
		.micmute_led_address = 0x2b,
		.mute_led_address    = 0x2c,
		.bit                 = 2,
	},
	.kbd_bl = {
		.bl_mode_address  = MSI_EC_ADDR_UNSUPP, // not presented in MSI app
		.bl_modes         = { 0x00, 0x08 },
		.max_mode         = 1,
		.bl_state_address = 0xf3,
		.state_base_value = 0x80,
		.max_state        = 3,
	},
};

static const char *ALLOWED_FW_19[] __initconst = { 
	"1543EMS1.113", // GP66 Leopard 11UG / 11U*
	NULL 
};

static struct msi_ec_conf CONF19 __initdata = {
	.allowed_fw = ALLOWED_FW_19, // WMI2 based
	.charge_control = {
		.address      = 0xd7,
		.offset_start = 0x8a,
		.offset_end   = 0x80,
		.range_min    = 0x8a,
		.range_max    = 0xe4,
	},
	.webcam = {
		.address       = 0x2e,
		.block_address = MSI_EC_ADDR_UNSUPP,
		.bit           = 1,
	},
	.fn_win_swap = {
		.address = 0xe8,
		.bit     = 4,
		.invert  = false,
	},
	.cooler_boost = {
		.address = 0x98,
		.bit     = 7,
	},
	.shift_mode = {
		.address = 0xd2,
		.modes = {
			{ SM_ECO_NAME,     0xc2 },
			{ SM_COMFORT_NAME, 0xc1 },
			{ SM_SPORT_NAME,   0xc0 },
			{ SM_TURBO_NAME,   0xc4 },
			MSI_EC_MODE_NULL
		},
	},
	.super_battery = {
		.address = 0xeb,
		.mask    = 0x0f,
	},
	.fan_mode = {
		.address = 0xd4,
		.modes = {
			{ FM_AUTO_NAME,     0x0d },
			{ FM_SILENT_NAME,   0x1d },
			{ FM_ADVANCED_NAME, 0x8d },
			MSI_EC_MODE_NULL
		},
	},
	.cpu = {
		.rt_temp_address       = 0x68,
		.rt_fan_speed_address  = 0xc9,
		.rt_fan_speed_base_min = 0x19,
		.rt_fan_speed_base_max = 0x96,
		.bs_fan_speed_address  = MSI_EC_ADDR_UNKNOWN,
		.bs_fan_speed_base_min = 0x00,
		.bs_fan_speed_base_max = 0x0f,
	},
	.gpu = {
		.rt_temp_address      = 0x80,
		.rt_fan_speed_address = 0x89,
	},
	.leds = {
		.micmute_led_address = MSI_EC_ADDR_UNKNOWN,
		.mute_led_address    = MSI_EC_ADDR_UNKNOWN,
		.bit                 = 1,
	},
	.kbd_bl = {
		.bl_mode_address  = MSI_EC_ADDR_UNKNOWN,
		.bl_modes         = {},
		.max_mode         = 1,
		.bl_state_address = 0xd3,
		.state_base_value = 0x80,
		.max_state        = 3,
	},
};

static const char *ALLOWED_FW_20[] __initconst = {
	"1581EMS1.107", // Katana GF66 11UE / 11UG
	NULL
};

static struct msi_ec_conf CONF20 __initdata = {
	.allowed_fw = ALLOWED_FW_20, // WMI2 based
	.charge_control = { // tested
		.address      = 0xd7,
		.offset_start = 0x8a,
		.offset_end   = 0x80,
		.range_min    = 0x8a,
		.range_max    = 0xe4,
	},
	.webcam = { // tested
		.address       = 0x2e,
		.block_address = 0x2f,
		.bit           = 1,
	},
	.fn_win_swap = { // tested
		.address = 0xe8,
		.bit     = 4,
		.invert  = true,
	},
	.cooler_boost = { // tested
		.address = 0x98,
		.bit     = 7,
	},
	.shift_mode = { // tested
		.address = 0xd2,
		.modes = {
			{ SM_ECO_NAME,     0xc2 },
			{ SM_COMFORT_NAME, 0xc1 },
			{ SM_SPORT_NAME,   0xc0 },
			{ SM_TURBO_NAME,   0xc4 },
			MSI_EC_MODE_NULL
		},
	},
	.super_battery = { // tested
		.address = 0xeb,
		.mask    = 0x0f,
	},
	.fan_mode = { // tested
		.address = 0xd4,
		.modes = {
			{ FM_AUTO_NAME,     0x0d },
			{ FM_SILENT_NAME,   0x1d },
			{ FM_ADVANCED_NAME, 0x8d },
			MSI_EC_MODE_NULL
		},
	},
	.cpu = {
		.rt_temp_address       = 0x68, // tested
		.rt_fan_speed_address  = 0xc9, // tested
		.rt_fan_speed_base_min = 0x00, // ! observed on machine (0x35 when fans was at min), but not working !
		.rt_fan_speed_base_max = 0x96, // ! ^ (0x56 with fans on cooler boost) !
		.bs_fan_speed_address  = MSI_EC_ADDR_UNSUPP, // reason: no such setting in the "MSI Center", checked in version 2.0.35
		.bs_fan_speed_base_min = 0x00,
		.bs_fan_speed_base_max = 0x0f,
	},
	.gpu = {
		.rt_temp_address      = 0x80, // tested
		.rt_fan_speed_address = 0xcb, // ! observed the file reporting over 100% fan speed, which should not be possible !
	},
	.leds = { // tested
		.micmute_led_address = 0x2c,
		.mute_led_address    = 0x2d,
		.bit                 = 1,
	},
	.kbd_bl = { // tested
		.bl_mode_address  = MSI_EC_ADDR_UNSUPP, // reason: no such setting in the "MSI Center", checked in version 2.0.35
		.bl_modes         = { 0x00, 0x08 },
		.max_mode         = 1,
		.bl_state_address = 0xd3,
		.state_base_value = 0x80,
		.max_state        = 3,
	},
};

static const char *ALLOWED_FW_21[] __initconst = {
	"16R3EMS1.102", // GF63 Thin 9SC
	"16R3EMS1.104",
	NULL
};

static struct msi_ec_conf CONF21 __initdata = {
	.allowed_fw = ALLOWED_FW_21, // WMI1 based
	.charge_control = {
		.address      = 0xef,
		.offset_start = 0x8a,
		.offset_end   = 0x80,
		.range_min    = 0xbc,
		.range_max    = 0xe4,
	},
	.webcam = {
		.address       = 0x2e,
		.block_address = 0x2f,
		.bit           = 1,
	},
	.fn_win_swap = {
		.address = 0xbf,
		.bit     = 4,
		.invert  = true,
	},
	.cooler_boost = {
		.address = 0x98,
		.bit     = 7,
	},
	.shift_mode = {
		.address = 0xf2,
		.modes = {
			{ SM_ECO_NAME,     0xc2 },
			{ SM_COMFORT_NAME, 0xc1 },
			{ SM_SPORT_NAME,   0xc0 },
			{ SM_TURBO_NAME,   0xc4 },
			MSI_EC_MODE_NULL
		},
	},
	.super_battery = {
		.address = MSI_EC_ADDR_UNSUPP,
		.mask    = 0x0f,
	},
	.fan_mode = {
		.address = 0xf4,
		.modes = {
			{ FM_AUTO_NAME,     0x0d },
			{ FM_BASIC_NAME,    0x4d },
			{ FM_ADVANCED_NAME, 0x8d },
			MSI_EC_MODE_NULL
		},
	},
	.cpu = {
		.rt_temp_address       = 0x68,
		.rt_fan_speed_address  = 0x71,
		.rt_fan_speed_base_min = 0x00,
		.rt_fan_speed_base_max = 0x64,
		.bs_fan_speed_address  = MSI_EC_ADDR_UNKNOWN,
		.bs_fan_speed_base_min = 0x00,
		.bs_fan_speed_base_max = 0x0f,
		// .rt_temp_table_start_adress = ,
		// .rt_fan_speed_table_start_address = ,
	},
	.gpu = {
		.rt_temp_address      = 0x80,
		.rt_fan_speed_address = 0x89,
		// .rt_temp_table_start_adress = ,
		// .rt_fan_speed_table_start_address = ,
	},
	.leds = {
		.micmute_led_address = MSI_EC_ADDR_UNSUPP,
		.mute_led_address    = 0x2d,
		.bit                 = 1,
	},
	.kbd_bl = {
		.bl_mode_address  = MSI_EC_ADDR_UNSUPP, // Only mode is solid red
		.bl_modes         = { 0x00, 0x08 },
		.max_mode         = 1,
		.bl_state_address = 0xf3,
		.state_base_value = 0x80,
		.max_state        = 3,
	},
};

static const char *ALLOWED_FW_22[] __initconst = {
	"17LLEMS1.106", // Alpha 17 B5EEK
	NULL
};

static struct msi_ec_conf CONF22 __initdata = {
	.allowed_fw = ALLOWED_FW_22, // WMI1 based
	.charge_control = {
		.address      = 0xef,
		.offset_start = 0x8a,
		.offset_end   = 0x80,
		.range_min    = 0x8a,
		.range_max    = 0xe4,
	},
	.webcam = {
		.address       = 0x2e,
		.block_address = 0x2f,
		.bit           = 1,
	},
	.fn_win_swap = {
		.address = 0xbf,
		.bit     = 4,
		.invert  = true,
	},
	.cooler_boost = {
		.address = 0x98,
		.bit     = 7,
	},
	.shift_mode = {
		.address = 0xf2,
		.modes = {
			{ SM_ECO_NAME,     0xc2 }, // super_battery = 0xa5
			{ SM_COMFORT_NAME, 0xc1 }, // super_battery = 0xa4
			{ SM_SPORT_NAME,   0xc1 }, // super_battery = 0xa1
			{ SM_TURBO_NAME,   0xc4 }, // super_battery = 0xa0
			MSI_EC_MODE_NULL
		},
	},
	.super_battery = {
		.address = MSI_EC_ADDR_UNKNOWN, // knwon. 0xd5.
		.mask    = 0x0f,
	},
	.fan_mode = {
		.address = 0xf4,
		.modes = {
			{ FM_AUTO_NAME,     0x0d },
			{ FM_SILENT_NAME,   0x1d },
			{ FM_ADVANCED_NAME, 0x8d },
			MSI_EC_MODE_NULL
		},
	},
	.cpu = {
		.rt_temp_address       = 0x68,
		.rt_fan_speed_address  = 0x71,
		.rt_fan_speed_base_min = 0x19,
		.rt_fan_speed_base_max = 0x37,
		.bs_fan_speed_address  = MSI_EC_ADDR_UNKNOWN,
		.bs_fan_speed_base_min = 0x00,
		.bs_fan_speed_base_max = 0x0f,
	},
	.gpu = {
		.rt_temp_address      = 0x80,
		.rt_fan_speed_address = 0x89,
	},
	.leds = {
		.micmute_led_address = 0x2b,
		.mute_led_address    = 0x2c,
		.bit                 = 2,
	},
	.kbd_bl = {
		.bl_mode_address  = MSI_EC_ADDR_UNKNOWN,
		.bl_modes         = { 0x00, 0x08 },
		.max_mode         = 1,
		.bl_state_address = MSI_EC_ADDR_UNSUPP, // RGB
		.state_base_value = 0x80,
		.max_state        = 3,
	},
};

static const char *ALLOWED_FW_23[] __initconst = {
	"16WKEMS1.105", // MSI Bravo 15 A4DDR (issue #134)
	NULL
};

static struct msi_ec_conf CONF23 __initdata = {
	.allowed_fw = ALLOWED_FW_23, // WMI1 based
	.charge_control = { // threshold
		.address      = 0xef,
		.offset_start = 0x8a,
		.offset_end   = 0x80,
		.range_min    = 0x8a,
		.range_max    = 0xe4, // 0xe4 = 100%, but 0x80 too?
	},
	.webcam = {
		.address       = 0x2e,
		.block_address = MSI_EC_ADDR_UNSUPP, // not in MSI app
		.bit           = 1,
	},
	.fn_win_swap = {
		.address = 0xbf,
		.bit     = 4,
		.invert  = true,
	},
	.cooler_boost = {
		.address = 0x98,
		.bit     = 7,
	},
	.shift_mode = {
		.address = 0xf2,
		.modes = {
			// values can also be 0x81... when booting on Linux
			{ SM_COMFORT_NAME, 0xc1 }, // Silent / Balanced / AI
			{ SM_ECO_NAME,     0xc2 }, // Super Battery
			{ SM_TURBO_NAME,   0xc4 }, // Performance
			MSI_EC_MODE_NULL
		},
	},
	.super_battery = {
		.address = MSI_EC_ADDR_UNSUPP, // enabled by "Super Battery" shift mode?
	},
	.fan_mode = {
		.address = 0xf4,
		.modes = {
			// 'd' is not relevant, values can also be 0x00... or 0x03...
			{ FM_AUTO_NAME,     0x0d },
			{ FM_SILENT_NAME,   0x1d },
			{ FM_ADVANCED_NAME, 0x8d },
			MSI_EC_MODE_NULL
		},
	},
	.cpu = {
		.rt_temp_address       = 0x68, // a second value/sensor is at 0x64
		.rt_fan_speed_address  = 0x71, // target speed
		.rt_fan_speed_base_min = 0x00,
		.rt_fan_speed_base_max = 0x96, // at 150%
		.bs_fan_speed_address  = MSI_EC_ADDR_UNSUPP,
		.bs_fan_speed_base_min = 0x00,
		.bs_fan_speed_base_max = 0x0f,
		// current RPM speed is 480000/x
		// with x 2 bytes at 0xcc and 0xcd
	},
	.gpu = {
		.rt_temp_address      = 0x80,
		.rt_fan_speed_address = 0x89, // target speed
		// current RPM speed is 480000/x
		// with x 2 bytes at 0xca and 0xcb
	},
	.leds = {
		// No LED indicator
		.micmute_led_address = MSI_EC_ADDR_UNSUPP,
		.mute_led_address    = MSI_EC_ADDR_UNSUPP,
	},
	.kbd_bl = {
		.bl_mode_address  = MSI_EC_ADDR_UNSUPP, // not in MSI Center
		.bl_modes         = { 0x00, 0x08 },
		.max_mode         = 1,
		.bl_state_address = 0xf3,
		.state_base_value = 0x80,
		.max_state        = 3,
	},
};

static const char *ALLOWED_FW_24[] __initconst = {
	"14D1EMS1.103", // Modern 14 B10MW (#100)
	NULL
};

static struct msi_ec_conf CONF24 __initdata = {
	.allowed_fw = ALLOWED_FW_24, // WMI1 based
	.charge_control = {
		.address      = 0xef,
		.offset_start = 0x8a,
		.offset_end   = 0x80,
		.range_min    = 0x8a,
		.range_max    = 0xe4,
	},
	.webcam = {
		.address       = 0x2E,
		.block_address = 0x2F,
		.bit           = 1,
	},
	.fn_win_swap = {
		.address = 0xBF,
		.bit     = 4,
		.invert  = true,
	},
	.cooler_boost = {
		.address = 0x98,
		.bit     = 7,
	},
	.shift_mode = {
		.address = 0xf2,
		.modes = {
			{ SM_ECO_NAME,     0xC2 }, // Super Battery
			{ SM_COMFORT_NAME, 0xC1 }, // + Silent
			{ SM_SPORT_NAME,   0xC0 },
			MSI_EC_MODE_NULL
		},
	},
	.super_battery = {
		.address = MSI_EC_ADDR_UNSUPP, // not 0xD5, tested
		.mask    = 0x0f,
	},
	.fan_mode = { // Creator Center sets 0x?0 instead of 0x?D
		.address = 0xf4,
		.modes = {
			{ FM_AUTO_NAME,     0x0d },
			{ FM_SILENT_NAME,   0x1d },
			{ FM_ADVANCED_NAME, 0x8d },
			MSI_EC_MODE_NULL
		},
	},
	.cpu = {
		.rt_temp_address       = 0x68,
		.rt_fan_speed_address  = 0x71,
		.rt_fan_speed_base_min = 0x00,
		.rt_fan_speed_base_max = 0x96,
		.bs_fan_speed_address  = MSI_EC_ADDR_UNSUPP,
		.bs_fan_speed_base_min = 0x00,
		.bs_fan_speed_base_max = 0x0f,
	},
	.gpu = {
		.rt_temp_address      = MSI_EC_ADDR_UNSUPP,
		.rt_fan_speed_address = MSI_EC_ADDR_UNSUPP,
	},
	.leds = {
		.micmute_led_address = 0x2B,
		.mute_led_address    = 0x2C,
		.bit                 = 2,
	},
	.kbd_bl = {
		.bl_mode_address  = MSI_EC_ADDR_UNSUPP,
		.bl_modes         = { 0x00, 0x08 },
		.max_mode         = 1,
		.bl_state_address = 0xF3,
		.state_base_value = 0x80,
		.max_state        = 3,
	},
};

static const char *ALLOWED_FW_25[] __initconst = {
	"14F1EMS1.209", // Summit E14 Flip Evo A13MT
	"14F1EMS1.211",
	NULL
};

static struct msi_ec_conf CONF25 __initdata = {
	.allowed_fw = ALLOWED_FW_25, // WMI2 based
	.charge_control = {
		.address      = 0xd7,
		.offset_start = 0x8a,
		.offset_end   = 0x80,
		.range_min    = 0x8a,
		.range_max    = 0xe4,
	},
	.webcam = {
		.address       = 0x2e,
		.block_address = 0x2f,
		.bit           = 1,
	},
	.fn_win_swap = {
		.address = 0xe8,
		.bit     = 4,
		.invert  = false,
	},
	.cooler_boost = {
		.address = 0x98,
		.bit     = 7,
	},
	.shift_mode = {
		.address = 0xd2,
		.modes = {
			{ SM_ECO_NAME,     0xc2 },
			{ SM_COMFORT_NAME, 0xc1 },
			{ SM_TURBO_NAME,   0xc4 },
			MSI_EC_MODE_NULL
		},
	},
	.super_battery = {
		.address = 0xeb,
		.mask    = 0x0f,
	},
	.fan_mode = {
		.address = 0xd4,
		.modes = {
			{ FM_AUTO_NAME,     0x0d },
			{ FM_SILENT_NAME,   0x1d },
			{ FM_ADVANCED_NAME, 0x8d },
			MSI_EC_MODE_NULL
		},
	},
	.cpu = {
		.rt_temp_address       = 0x68,
		.rt_fan_speed_address  = 0x71,
		.rt_fan_speed_base_min = 0x19,
		.rt_fan_speed_base_max = 0x37,
		.bs_fan_speed_address  = MSI_EC_ADDR_UNSUPP,
		.bs_fan_speed_base_min = 0x00,
		.bs_fan_speed_base_max = 0x0f,
	},
	.gpu = {
		.rt_temp_address      = MSI_EC_ADDR_UNKNOWN,
		.rt_fan_speed_address = 0x89,
	},
	.leds = {
		.micmute_led_address = 0x2c,
		.mute_led_address    = 0x2d,
		.bit                 = 1,
	},
	.kbd_bl = {
		.bl_mode_address  = 0x2c,
		.bl_modes         = { 0x00, 0x08 }, // 00 - on, 08 - 10 sec auto off
		.max_mode         = 1,
		.bl_state_address = 0xd3,
		.state_base_value = 0x80,
		.max_state        = 3,
	},
};

static const char *ALLOWED_FW_26[] __initconst = {
	"14DLEMS1.105", // Modern 14 B5M
	NULL
};

static struct msi_ec_conf CONF26 __initdata = {
	.allowed_fw = ALLOWED_FW_26, // WMI1 based
	.charge_control = {
		.address      = 0xef,
		.offset_start = 0x8a,
		.offset_end   = 0x80,
		.range_min    = 0xbc,
		.range_max    = 0xe4,
	},
	.webcam = {
		.address       = 0x2e,
		.block_address = 0x2f,
		.bit           = 1,
	},
	.fn_win_swap = {
		.address = 0xbf,
		.bit     = 4,
		.invert  = false,
	},
	.cooler_boost = {
		.address = 0x98,
		.bit     = 7,
	},
	.shift_mode = {
		.address = 0xf2,
		.modes = {
			{ SM_ECO_NAME,     0xc2 }, // Super Battery
			{ SM_COMFORT_NAME, 0xc1 }, // Silent / Balanced / AI
			{ SM_SPORT_NAME,   0xc0 }, // Performance
			MSI_EC_MODE_NULL
		},
	},
	.super_battery = {
		.address = MSI_EC_ADDR_UNSUPP, // 0x33 switches between 0x0D and 0x05 
		.mask    = 0x0f,
	},
	.fan_mode = {
		.address = 0xd4,
		.modes = {
			{ FM_AUTO_NAME,     0x0d },
			{ FM_SILENT_NAME,   0x1d },
			{ FM_ADVANCED_NAME, 0x8d },
			MSI_EC_MODE_NULL
		},
	},
	.cpu = {
		.rt_temp_address       = 0x68,
		.rt_fan_speed_address  = 0xcd,
		.rt_fan_speed_base_min = 0x19,
		.rt_fan_speed_base_max = 0x37,
		.bs_fan_speed_address  = MSI_EC_ADDR_UNSUPP,
		.bs_fan_speed_base_min = 0x00,
		.bs_fan_speed_base_max = 0x0f,
	},
	.gpu = {
		.rt_temp_address      = MSI_EC_ADDR_UNSUPP,
		.rt_fan_speed_address = MSI_EC_ADDR_UNSUPP,
	},
	.leds = {
		.micmute_led_address = 0x2b,
		.mute_led_address    = 0x2c,
		.bit                 = 2,
	},
	.kbd_bl = {
		.bl_mode_address  = MSI_EC_ADDR_UNSUPP, // not presented in MSI app
		.bl_modes         = { 0x00, 0x08 },
		.max_mode         = 1,
		.bl_state_address = 0xf3,
		.state_base_value = 0x80,
		.max_state        = 3,
	},
};

static const char *ALLOWED_FW_27[] __initconst = {
	"17S2IMS1.113", // Raider GE78 HX Smart Touchpad 13V
	NULL
};

static struct msi_ec_conf CONF27 __initdata = {
	.allowed_fw = ALLOWED_FW_27, // WMI2 based
	.charge_control = {
		.address      = 0xd7,
		.offset_start = 0x8a,
		.offset_end   = 0x80,
		.range_min    = 0x8a,
		.range_max    = 0xe4,
	},
	.webcam = {
		.address       = 0x2e,
		.block_address = 0x2f,
		.bit           = 1,
	},
	.fn_win_swap = {
		.address = 0xe8,
		.bit     = 4,
		.invert  = true,
	},
	.cooler_boost = {
		.address = 0x98,
		.bit     = 7,
	},
	.shift_mode = {
		.address = 0xd2,
		.modes = {
			{ SM_ECO_NAME,     0xc2 },
			{ SM_COMFORT_NAME, 0xc1 },
			{ SM_SPORT_NAME,   0xc0 },
			{ SM_TURBO_NAME,   0xc4 },
			MSI_EC_MODE_NULL
		},
	},
	.super_battery = {
		.address = 0xeb,
		.mask    = 0x0f,
	},
	.fan_mode = {
		.address = 0xd4,
		.modes = {
			{ FM_AUTO_NAME,     0x0d },
			{ FM_SILENT_NAME,   0x1d },
			{ FM_ADVANCED_NAME, 0x8d },
			MSI_EC_MODE_NULL
		},
	},
	.cpu = {
		.rt_temp_address       = 0x68,
		.rt_fan_speed_address  = 0x71,
		.rt_fan_speed_base_min = 0x00,
		.rt_fan_speed_base_max = 0x96,
		.bs_fan_speed_address  = MSI_EC_ADDR_UNKNOWN,
		.bs_fan_speed_base_min = 0x00,
		.bs_fan_speed_base_max = 0x0f,
	},
	.gpu = {
		.rt_temp_address      = 0x80,
		.rt_fan_speed_address = 0x89,
	},
	.leds = {
		.micmute_led_address = 0x2c,
		.mute_led_address    = 0x2d,
		.bit                 = 1,
	},
	.kbd_bl = {
		.bl_mode_address  = MSI_EC_ADDR_UNSUPP,
		.bl_modes         = { 0x00, 0x08 },
		.max_mode         = 1,
		.bl_state_address = MSI_EC_ADDR_UNSUPP,
		.state_base_value = 0x80,
		.max_state        = 3,
	},
};

static const char *ALLOWED_FW_28[] __initconst = {
	"1822EMS1.105", // Titan 18 HX A14V
	"1822EMS1.109", // WMI 2.8
	"1822EMS1.111",
	"1822EMS1.112",
// .116 reports as .114
// DMIDECODE Version: E1822IMS.116 but /sys/devices/platform/msi-ec/debug/fw_version reads 1822EMS1.114
	"1822EMS1.114", 
	NULL
};

static struct msi_ec_conf CONF28 __initdata = {
	.allowed_fw = ALLOWED_FW_28,
	.charge_control = {
		.address      = 0xd7,
		.offset_start = 0x8a,
		.offset_end   = 0x80,
		.range_min    = 0x8a,
		.range_max    = 0xe4,
	},
	// .usb_share  {
	// 	.address      = 0xbf, // states: 0x08 || 0x28
	// 	.bit          = 5,
	// }, // Like Katana 17 B11UCX
	.webcam = {
		.address       = MSI_EC_ADDR_UNSUPP,
		.block_address = MSI_EC_ADDR_UNSUPP,
		.bit           = 1,
	},
	.fn_win_swap = {
		.address = 0xe8,
		.bit     = 4, // 0x01-0x11
		.invert  = false,
	},
	.cooler_boost = {
		.address = 0x98,
		.bit     = 7,
	},
	.shift_mode = {
		.address = 0xd2,
		.modes = {
			{ SM_ECO_NAME,     0xc2 }, // super battery
			{ SM_COMFORT_NAME, 0xc1 }, // balanced
			{ SM_TURBO_NAME,   0xc4 }, // extreme
			MSI_EC_MODE_NULL
		},
	},
	.super_battery = {
		.address = 0xeb, // 0x0F ( on ) or 0x00 ( off ) on 0xEB
		.mask    = 0x0f, // 00, 0f
	},
	.fan_mode = {
		.address = 0xd4,
		.modes = {
			{ FM_AUTO_NAME,     0x0d },
			{ FM_SILENT_NAME,   0x1d },
			{ FM_ADVANCED_NAME, 0x8d },
			MSI_EC_MODE_NULL
		},
	},
	.cpu = {
		.rt_temp_address       = 0x68,
		.rt_fan_speed_address  = 0x71,
		.rt_fan_speed_base_min = 0x00,
		.rt_fan_speed_base_max = 0x96,
		.bs_fan_speed_address  = MSI_EC_ADDR_UNSUPP,
		.bs_fan_speed_base_min = 0x00,
		.bs_fan_speed_base_max = 0x0f,
		// n/rpm register is C9
	},
	.gpu = {
		.rt_temp_address      = 0x80,
		.rt_fan_speed_address = 0x89,
	},
	.leds = {
		.micmute_led_address = 0x2c,
		.mute_led_address    = 0x2d,
		.bit                 = 1,
	},
	.kbd_bl = {
		.bl_mode_address  = MSI_EC_ADDR_UNSUPP, // KB auto turn off
		.bl_modes         = { 0x00, 0x08 }, // always on; off after 10 sec
		.max_mode         = 1,
		.bl_state_address = 0xd3,
		.state_base_value = 0x81,
		.max_state        = 3,
	},
};

static const char *ALLOWED_FW_29[] __initconst = {
	"16V5EMS1.107", // MSI GS66 12UGS
	NULL
};

static struct msi_ec_conf CONF29 __initdata = {
	.allowed_fw = ALLOWED_FW_29,
	.charge_control = {
		.address      = 0xd7,
		.offset_start = 0x8a,
		.offset_end   = 0x80,
		.range_min    = 0x8a,
		.range_max    = 0xe4,
	},
	// .usb_share  {
	// 	.address      = 0xbf,
	// 	.bit          = 5,
	// },
	.webcam = {
		.address       = 0x2e,
		.block_address = 0x2f,
		.bit           = 1,
	},
	.fn_win_swap = {
		.address = 0xe8,
		.bit     = 4,
		.invert  = true,
	},
	.cooler_boost = {
		.address = 0x98,
		.bit     = 7,
	},
	.shift_mode = {
		.address = 0xd2,
		.modes = {
			{ SM_ECO_NAME,     0xc2 }, // super battery
			{ SM_COMFORT_NAME, 0xc1 }, // balanced
			{ SM_TURBO_NAME,   0xc4 }, // extreme
			MSI_EC_MODE_NULL
		},
	},
	.super_battery = {
		.address = 0xeb,
		.mask    = 0x0f,
	},
	.fan_mode = {
		.address = 0xd4,
		.modes = {
			{ FM_AUTO_NAME,     0x0d },
			{ FM_SILENT_NAME,   0x1d },
			{ FM_ADVANCED_NAME, 0x8d },
			MSI_EC_MODE_NULL
		},
	},
	.cpu = {
		.rt_temp_address       = 0x68,
		.rt_fan_speed_address  = MSI_EC_ADDR_UNKNOWN, // 0xc9
		.rt_fan_speed_base_min = 0x00, // ?
		.rt_fan_speed_base_max = 0x3d, // ?
		.bs_fan_speed_address  = MSI_EC_ADDR_UNKNOWN, // 0xcd
		.bs_fan_speed_base_min = 0x00, // ?
		.bs_fan_speed_base_max = 0x0f, // ?
	},
	.gpu = {
		.rt_temp_address      = 0x80,
		.rt_fan_speed_address = 0xcb,
	},
	.leds = {
		.micmute_led_address = MSI_EC_ADDR_UNSUPP,
		.mute_led_address    = MSI_EC_ADDR_UNSUPP,
		.bit                 = 1,
	},
	.kbd_bl = {
		.bl_mode_address  = MSI_EC_ADDR_UNSUPP,
		.bl_modes         = { },
		.max_mode         = 1,
		.bl_state_address = MSI_EC_ADDR_UNSUPP,
		.state_base_value = 0x80,
		.max_state        = 3,
	},
};

static const char *ALLOWED_FW_30[] __initconst = {
	"17Q2IMS1.10D", // Titan GT77HX 13VH
	NULL
};

static struct msi_ec_conf CONF30 __initdata = {
	.allowed_fw = ALLOWED_FW_30, // WMI2 based
	.charge_control = {
		.address      = 0xd7,
		.offset_start = 0x8a,
		.offset_end   = 0x80,
		.range_min    = 0x8a,
		.range_max    = 0xe4,
	},
	.webcam = {
		.address       = 0x2e,
		.block_address = MSI_EC_ADDR_UNSUPP,
		.bit           = 1,
	},
	.fn_win_swap = {
		.address = 0xe8,
		.bit     = 4,
		.invert  = false,
	},
	.cooler_boost = {
		.address = 0x98,
		.bit     = 7,
	},
	.shift_mode = {
		.address = 0xd2,
		.modes = {
			{ SM_ECO_NAME,     0xc2 }, // eco works as expected (much slower, uses less power and lower fan speeds)
			{ SM_COMFORT_NAME, 0xc1 }, // comfort, sport, and turbo all seem to be the same
			{ SM_SPORT_NAME,   0xc0 },
			{ SM_TURBO_NAME,   0xc4 },
			MSI_EC_MODE_NULL
		},
	},
	.super_battery = {
		.address = MSI_EC_ADDR_UNSUPP,
		.mask    = 0x0f,
	},
	.fan_mode = {
		.address = 0xd4,
		.modes = {
			{ FM_AUTO_NAME,     0x0d },
			{ FM_SILENT_NAME,   0x1d },
			{ FM_ADVANCED_NAME, 0x8d },
			MSI_EC_MODE_NULL
		},
	},
	.cpu = {
		.rt_temp_address       = MSI_EC_ADDR_UNKNOWN,
		.rt_fan_speed_address  = MSI_EC_ADDR_UNKNOWN,
		.rt_fan_speed_base_min = 0x00,
		.rt_fan_speed_base_max = 0x96,
		.bs_fan_speed_address  = MSI_EC_ADDR_UNKNOWN,
		.bs_fan_speed_base_min = 0x00,
		.bs_fan_speed_base_max = 0x0f,
	},
	.gpu = {
		.rt_temp_address      = MSI_EC_ADDR_UNKNOWN,
		.rt_fan_speed_address = MSI_EC_ADDR_UNKNOWN,
	},
	.leds = {
		.micmute_led_address = MSI_EC_ADDR_UNKNOWN,
		.mute_led_address    = MSI_EC_ADDR_UNKNOWN,
		.bit = 1,
	},
	.kbd_bl = {
		.bl_mode_address  = MSI_EC_ADDR_UNKNOWN,
		.bl_modes         = {},
		.max_mode         = 1,
		.bl_state_address = 0xd3,
		.state_base_value = 0x80,
		.max_state        = 3,
	},
};

static const char *ALLOWED_FW_31[] __initconst = {
	"16Q4EMS1.110", // GS65 Stealth
	NULL
};

static struct msi_ec_conf CONF31 __initdata = {
	.allowed_fw = ALLOWED_FW_31,
	.charge_control = {
		.address      = 0xef,
		.offset_start = 0x8a,
		.offset_end   = 0x80,
		.range_min    = 0x8a,
		.range_max    = 0xe4,
	},
	.webcam = {
		.address       = 0x2e,
		.block_address = MSI_EC_ADDR_UNSUPP,
		.bit           = 1,
	},
	.fn_win_swap = {
		.address = 0xbf,
		.bit     = 4, // 0x00-0x10
		.invert  = false,
	},
	.cooler_boost = {
		.address = 0x98,
		.bit     = 7,
	},
	.shift_mode = {
		.address = 0xf2,
		.modes = {
			{ SM_ECO_NAME,     0xc2 }, // super battery
			{ SM_COMFORT_NAME, 0xc1 }, // balanced
			{ SM_TURBO_NAME,   0xc4 }, // extreme
			{ SM_SPORT_NAME,   0xc0 }, // sport
			MSI_EC_MODE_NULL
		},
	},
	.super_battery = {
		.address = MSI_EC_ADDR_UNSUPP, // Function not shown in dragon center
	},
	.fan_mode = {
		.address = 0xf4,
		.modes = {
			{ FM_BASIC_NAME,    0x4c },
			{ FM_AUTO_NAME,     0x0c },
			{ FM_ADVANCED_NAME, 0x8c },
			MSI_EC_MODE_NULL
		},
	},
	.cpu = {
		.rt_temp_address       = 0x68,
		.rt_fan_speed_address  = 0x71,
		.rt_fan_speed_base_min = 0x00,
		.rt_fan_speed_base_max = 0x96,
		.bs_fan_speed_address  = MSI_EC_ADDR_UNSUPP,
		.bs_fan_speed_base_min = 0x00,
		.bs_fan_speed_base_max = 0x0f,
		// n/rpm register is C9
	},
	.gpu = {
		.rt_temp_address      = 0x80,
		.rt_fan_speed_address = MSI_EC_ADDR_UNKNOWN,
	},
	.leds = {
		.micmute_led_address = MSI_EC_ADDR_UNSUPP,
		.mute_led_address    = MSI_EC_ADDR_UNSUPP,
		.bit                 = 1,
	},
	.kbd_bl = {
		.bl_mode_address  = MSI_EC_ADDR_UNSUPP, // KB auto turn off
		.bl_modes         = { 0x00, 0x08 }, // always on; off after 10 sec
		.max_mode         = 1,
		.bl_state_address = MSI_EC_ADDR_UNSUPP,
		.state_base_value = 0x81,
		.max_state        = 3,
	},
};

static const char *ALLOWED_FW_32[] __initconst = {
	"158PIMS1.207", // Bravo 15 B7E
	"158PIMS1.112", // Bravo 15 B7ED
	NULL
};

static struct msi_ec_conf CONF32 __initdata = {
	.allowed_fw = ALLOWED_FW_32,
	.charge_control = {
		.address      = 0xd7,
		.offset_start = 0x8a,
		.offset_end   = 0x80,
		.range_min    = 0x8a,
		.range_max    = 0xe4,
	},
	.webcam = {
		.address       = MSI_EC_ADDR_UNSUPP,
		.block_address = MSI_EC_ADDR_UNSUPP,
		.bit           = 1,
	},
	.fn_win_swap = {
		.address = 0xe8,
		.bit     = 4,
		.invert  = false,
	},
	.cooler_boost = {
		.address = 0x98,
		.bit     = 7,
	},
	.shift_mode = {
		.address = 0xd2,
		.modes = {
			{ SM_ECO_NAME,     0xc2 },
			{ SM_COMFORT_NAME, 0xc1 },
			{ SM_TURBO_NAME,   0xc4 },
			MSI_EC_MODE_NULL
		},
	},
	.super_battery = {
		.address = MSI_EC_ADDR_UNKNOWN,
		.mask    = 0x0f,
	},
	.fan_mode = {
		.address = 0xd4,
		.modes = {
			{ FM_AUTO_NAME,     0x0d },
			{ FM_SILENT_NAME,   0x1d },
			{ FM_ADVANCED_NAME, 0x8d },
			MSI_EC_MODE_NULL
		},
	},
	.cpu = {
		.rt_temp_address       = 0x68,
		.rt_fan_speed_address  = MSI_EC_ADDR_UNKNOWN,
		.rt_fan_speed_base_min = 0x00,
		.rt_fan_speed_base_max = 0x96,
		.bs_fan_speed_address  = MSI_EC_ADDR_UNSUPP,
		.bs_fan_speed_base_min = 0x00,
		.bs_fan_speed_base_max = 0x0f,
	},
	.gpu = {
		.rt_temp_address      = MSI_EC_ADDR_UNSUPP,
		.rt_fan_speed_address = MSI_EC_ADDR_UNKNOWN,
	},
	.leds = {
		.micmute_led_address = 0x2c,
		.mute_led_address    = 0x2d,
		.bit                 = 1,
	},
	.kbd_bl = {
		.bl_mode_address  = MSI_EC_ADDR_UNSUPP,
		.bl_modes         = { },
		.max_mode         = 1,
		.bl_state_address = 0xd3,
		.state_base_value = 0x80,
		.max_state        = 3,
	},
};

static const char *ALLOWED_FW_33[] __initconst = {
	"17N1EMS1.109", // MSI Creator Z17 A12UGST
	NULL
};

static struct msi_ec_conf CONF33 __initdata = {
	.allowed_fw = ALLOWED_FW_33,
	.charge_control = {
		.address      = 0xd7,
		.offset_start = 0x8a,
		.offset_end   = 0x80,
		.range_min    = 0x8a,
		.range_max    = 0xe4,
	},
	.webcam = {
		.address       = 0x2e,
		.block_address = MSI_EC_ADDR_UNSUPP,
		.bit           = 1,
	},
	.fn_win_swap = {
		.address = 0xe8,
		.bit     = 4,
		.invert  = true,
	},
	.cooler_boost = {
		.address = 0x98,
		.bit     = 7,
	},
	.shift_mode = {
		.address = 0xD2,
		.modes = {
			{ SM_ECO_NAME,     0xc2 },
			{ SM_COMFORT_NAME, 0xc1 },
			{ SM_SPORT_NAME,   0xc0 },
			MSI_EC_MODE_NULL
		},
	},
	.super_battery = {
		.address = 0xeb,
		.mask    = 0x0f,
	},
	.fan_mode = {
		.address = 0xd4,
		.modes = {
			{ FM_AUTO_NAME,     0x0d },
			{ FM_SILENT_NAME,   0x1d },
			{ FM_ADVANCED_NAME, 0x4d },
			MSI_EC_MODE_NULL
		},
	},
	.cpu = {
		.rt_temp_address       = 0x68,
		.rt_fan_speed_address  = 0x71,
		.rt_fan_speed_base_min = 0x00,
		.rt_fan_speed_base_max = 0x96,
		.bs_fan_speed_address  = MSI_EC_ADDR_UNSUPP,
		.bs_fan_speed_base_min = 0x00,
		.bs_fan_speed_base_max = 0x96,
	},
	.gpu = {
		.rt_temp_address      = 0x80,
		.rt_fan_speed_address = 0x89,
	},
	.leds = {
		.micmute_led_address = 0x2c,
		.mute_led_address    = 0x2d,
		.bit                 = 1,
	},
	.kbd_bl = {
		.bl_mode_address  = MSI_EC_ADDR_UNSUPP,
		.bl_modes         = { 0x00, 0x08 },
		.max_mode         = 1,
		.bl_state_address = MSI_EC_ADDR_UNSUPP,
		.state_base_value = 0x80,
		.max_state        = 3,
	},
};

static const char *ALLOWED_FW_34[] __initconst = {
	"14C6EMS1.109", // Prestige 14 Evo A12M
	NULL
};

static struct msi_ec_conf CONF34 __initdata = {
	.allowed_fw = ALLOWED_FW_34,
	.charge_control = {
		.address      = 0xd7,
		.offset_start = 0x8a,
		.offset_end   = 0x80,
		.range_min    = 0x8a,
		.range_max    = 0xe4,
	},
	.webcam = {
		.address       = 0x2e,
		.block_address = 0x2f,
		.bit           = 1,
	},
	.fn_win_swap = {
		.address = 0xe8,
		.bit     = 4,
		.invert  = false,
	},
	.cooler_boost = {
		.address = 0x98,
		.bit     = 7,
	},
	.shift_mode = {
		.address = 0xd2,
		.modes = {
			{ SM_ECO_NAME,     0xc2 }, // super battery
			{ SM_COMFORT_NAME, 0xc1 }, // silent / balanced
			{ SM_SPORT_NAME,   0xc0 }, // high performance
			MSI_EC_MODE_NULL
		},
	},
	.super_battery = {
		.address = 0xeb,
		.mask    = 0x0f,
	},
	.fan_mode = {
		.address = 0xd4,
		.modes = {
			{ FM_AUTO_NAME,     0x0d }, // super battery, balanced and auto high performance modes
			{ FM_SILENT_NAME,   0x1d }, // silent mode
			{ FM_ADVANCED_NAME, 0x4d }, // advanced high performance mode
			MSI_EC_MODE_NULL
		},
	},
	.cpu = {
		.rt_temp_address       = 0x68,
		.rt_fan_speed_address  = MSI_EC_ADDR_UNKNOWN,
		.bs_fan_speed_address  = MSI_EC_ADDR_UNKNOWN,
	},
	.gpu = {
		.rt_temp_address      = MSI_EC_ADDR_UNKNOWN,
		.rt_fan_speed_address = MSI_EC_ADDR_UNKNOWN,
	},
	.leds = {
		.micmute_led_address = 0x2c,
		.mute_led_address    = 0x2d,
		.bit                 = 1,
	},
	.kbd_bl = {
		.bl_mode_address  = 0x2c,
		.bl_modes         = { 0x00, 0x08 }, // always on / off after 10 sec
		.max_mode         = 1,
		.bl_state_address = 0xd3,
		.state_base_value = 0x80,
		.max_state        = 3,
	},
};

static const char *ALLOWED_FW_35[] __initconst = {
	"15M2IMS1.113", // Raider GE68HX 13VG
	NULL
};

static struct msi_ec_conf CONF35 __initdata = {
	.allowed_fw = ALLOWED_FW_35, // WMI2 based
	.charge_control = {
		.address      = 0xd7,
		.offset_start = 0x8a,
		.offset_end   = 0x80,
		.range_min    = 0x8a,
		.range_max    = 0xe4,
	},
	// .usb_share = {
	//  	.address      = 0xbf, // states: 0x08 || 0x28
	//  	.bit          = 5,
	// },
	.webcam = {
		.address       = 0x2e,
		.block_address = MSI_EC_ADDR_UNSUPP, // not in MSI app
		.bit           = 1,
	},
	.fn_win_swap = {
		.address = 0xe8,
		.bit     = 4,
		.invert  = true,
	},
	.cooler_boost = {
		.address = 0x98,
		.bit     = 7,
	},
	.shift_mode = {
		.address = 0xd2,
		.modes = {
			{ SM_COMFORT_NAME, 0xc1 }, // Silent / Balanced / AI
			{ SM_ECO_NAME,     0xc2 }, // Super Battery
			{ SM_TURBO_NAME,   0xc4 }, // Performance
			MSI_EC_MODE_NULL
		},
	},
	.super_battery = {
		.address = 0xeb,
		.mask    = 0x0f,
	},
	.fan_mode = {
		.address = 0xd4,
		.modes = {
			{ FM_AUTO_NAME,     0x0d },
			{ FM_SILENT_NAME,   0x1d },
			{ FM_ADVANCED_NAME, 0x8d },
			MSI_EC_MODE_NULL
		},
	},
	.cpu = {
		.rt_temp_address       = 0x68,
		.rt_fan_speed_address  = 0x71,
		.rt_fan_speed_base_min = 0x00,
		.rt_fan_speed_base_max = 0x96,
		.bs_fan_speed_address  = MSI_EC_ADDR_UNSUPP,
		.bs_fan_speed_base_min = 0x00,
		.bs_fan_speed_base_max = 0x0f,
		// Fan rpm is 480000 / value at combined: c8..c9
	},
	.gpu = {
		.rt_temp_address      = 0x80,
		.rt_fan_speed_address = 0x89,
		// Fan rpm is 480000 / value at combined: ca..cb
	},
	.leds = {
		.micmute_led_address = 0x2c,
		.mute_led_address    = 0x2d,
		.bit                 = 1,
	},
	.kbd_bl = {
		.bl_mode_address  = MSI_EC_ADDR_UNSUPP,
		.bl_modes         = { 0x00, 0x08 },
		.max_mode         = 1,
		.bl_state_address = MSI_EC_ADDR_UNSUPP,
		.state_base_value = 0x80,
		.max_state        = 3,
	},
};

static const char *ALLOWED_FW_36[] __initconst = {
	"1585EMS1.115", // MSI Katana 15 B13VFK
	NULL
};

static struct msi_ec_conf CONF36 __initdata = {
	.allowed_fw = ALLOWED_FW_36, // WMI2 based
	.charge_control = {
		.address      = 0xd7,
		.offset_start = 0x8a, // offset 10%
		.offset_end   = 0x80, // offset 0%
		.range_min    = 0x8a, // 10%
		.range_max    = 0xe4, // 100%
	},
	.webcam = {
		.address       = 0x2e,
		.block_address = MSI_EC_ADDR_UNSUPP, // not supported but it is already controlled by hardware
		.bit           = 1,
	},
	.fn_win_swap = {
		.address = 0xe8,
		.bit     = 4,
		.invert  = true, // true because FN key is on right side
	},
	.cooler_boost = {
		.address = 0x98,
		.bit     = 7,
	},
	.shift_mode = {
		.address = 0xD2,
		.modes = {
			{ SM_ECO_NAME,     0xc2 },
			{ SM_COMFORT_NAME, 0xc1 },
			{ SM_SPORT_NAME,   0xc4 },
			MSI_EC_MODE_NULL
		},
	},
	.super_battery = {
		.address = 0xeb,
		.mask    = 0x0f,
	},
	.fan_mode = {
		.address = 0xd4,
		.modes = {
			{ FM_AUTO_NAME,     0x0d },
			{ FM_SILENT_NAME,   0x1d },
			{ FM_ADVANCED_NAME, 0x8d },
			MSI_EC_MODE_NULL
		},
	},
	.cpu = {
		.rt_temp_address       = 0x68, // CPU temperature
		.rt_fan_speed_address  = 0xc9,
		.rt_fan_speed_base_min = 0x00,
		.rt_fan_speed_base_max = 0x96,
		.bs_fan_speed_address  = MSI_EC_ADDR_UNSUPP,
		.bs_fan_speed_base_min = 0x00,
		.bs_fan_speed_base_max = 0x96,
	},
	.gpu = {
		.rt_temp_address      = 0x80, // GPU temperature
		.rt_fan_speed_address = 0xcb,
	},
	.leds = {
		.micmute_led_address = 0x2c,
		.mute_led_address    = 0x2d,
		.bit                 = 1,
	},
	.kbd_bl = {
		.bl_mode_address  = MSI_EC_ADDR_UNSUPP,
		.bl_modes         = { 0x00, 0x08 },
		.max_mode         = 1,
		.bl_state_address = MSI_EC_ADDR_UNSUPP,
		.state_base_value = 0x80,
		.max_state        = 3,
	},
};

static const char *ALLOWED_FW_37[] __initconst = {
	"15M1IMS1.113", // Vector GP68 HX 12V
	NULL
};

static struct msi_ec_conf CONF37 __initdata = {
	.allowed_fw = ALLOWED_FW_37, // WMI2 based
	.charge_control = {
		.address      = 0xd7,
		.offset_start = 0x8a,
		.offset_end   = 0x80,
		.range_min    = 0x8a,
		.range_max    = 0xe4,
	},
	// .usb_share  {
	// 	.address      = 0xbf, // states: 0x08 || 0x28
	// 	.bit          = 5,
	// }
	.webcam = {
		.address       = 0x2e,
		.block_address = 0x2f,
		.bit           = 1,
	},
	.fn_win_swap = {
		.address = 0xe8,
		.bit     = 4,
		.invert  = true,
	},
	.cooler_boost = {
		.address = 0x98,
		.bit     = 7,
	},
	.shift_mode = {
		.address = 0xd2,
		.modes = {
			{ SM_ECO_NAME,     0xc2 },
			{ SM_COMFORT_NAME, 0xc1 },
			{ SM_TURBO_NAME,   0xc4 },
			MSI_EC_MODE_NULL
		},
	},
	.super_battery = { // also on address 0x91 (?) = 0x5f - normal, 0x50 - silent
		.address = 0xeb,
		.mask    = 0x0f,
	},
	.fan_mode = {
		.address = 0xd4,
		.modes = {
			{ FM_AUTO_NAME,     0x0d },
			{ FM_SILENT_NAME,   0x1d },
			{ FM_ADVANCED_NAME, 0x8d },
			MSI_EC_MODE_NULL
		},
	},
	.cpu = {
		.rt_temp_address       = 0x68,
		.rt_fan_speed_address  = 0x71,
		.rt_fan_speed_base_min = 0x19,
		.rt_fan_speed_base_max = 0x37,
		.bs_fan_speed_address  = MSI_EC_ADDR_UNSUPP,
		.bs_fan_speed_base_min = 0x00,
		.bs_fan_speed_base_max = 0x0f,
	},
	.gpu = {
		.rt_temp_address      = 0x80,
		.rt_fan_speed_address = 0x89,
	},
	.leds = {
		.micmute_led_address = 0x2c,
		.mute_led_address    = 0x2d,
		.bit                 = 1,
	},
	.kbd_bl = {
		.bl_mode_address  = MSI_EC_ADDR_UNSUPP,
		.bl_modes         = { 0x00, 0x08 },
		.max_mode         = 1,
		.bl_state_address = MSI_EC_ADDR_UNSUPP,
		.state_base_value = 0x80,
		.max_state        = 3,
	},
};

static const char *ALLOWED_FW_38[] __initconst = {
	"17E8IMS1.106", // GL75 Leopard 10SCXR/MS-17E8
	"17E8EMS1.101",
	NULL
};

static struct msi_ec_conf CONF38 __initdata = {
	.allowed_fw = ALLOWED_FW_38, // WMI1 based
	.charge_control = {
		.address      = 0xef,
		.offset_start = 0x8a,
		.offset_end   = 0x80,
		.range_min    = 0x8a,
		.range_max    = 0xe4,
	},
	.webcam = {
		.address       = 0x2e,
		.block_address = 0x2f,
		.bit           = 1,
	},
	.fn_win_swap = {
		.address = 0xbf,
		.bit     = 4,
		.invert  = false,
	},
	.cooler_boost = {
		.address = 0x98,
		.bit     = 7,
	},
	.shift_mode = {
		.address = 0xf2,
		.modes = {
			{ SM_ECO_NAME,     0xc2 },
			{ SM_COMFORT_NAME, 0xc1 },
			{ SM_SPORT_NAME,   0xc0 },
			{ SM_TURBO_NAME,   0xc4 },
			MSI_EC_MODE_NULL
		},
	},
	.super_battery = {
		.address = MSI_EC_ADDR_UNKNOWN,
	},
	.fan_mode = {
		.address = 0xf4,
		.modes = {
			{ FM_AUTO_NAME,     0x00 },
			{ FM_ADVANCED_NAME, 0x80 },
			MSI_EC_MODE_NULL
		},
	},
	.cpu = {
		.rt_temp_address       = 0x68,
		.rt_fan_speed_address  = 0x71,
		.rt_fan_speed_base_min = 0x19,
		.rt_fan_speed_base_max = 0x37,
		.bs_fan_speed_address  = 0x89,
		.bs_fan_speed_base_min = 0x00,
		.bs_fan_speed_base_max = 0x0f,
	},
	.gpu = {
		.rt_temp_address      = 0x80,
		.rt_fan_speed_address = 0x89,
	},
	.leds = {
		.micmute_led_address = MSI_EC_ADDR_UNKNOWN,
		.mute_led_address    = MSI_EC_ADDR_UNKNOWN,
		.bit                 = 1,
	},
	.kbd_bl = {
		.bl_mode_address  = 0x2c,
		.bl_modes         = { 0x00, 0x08 },
		.max_mode         = 1,
		.bl_state_address = 0xf3,
		.state_base_value = 0x80,
		.max_state        = 3,
	},
};
static const char *ALLOWED_FW_39[] __initconst = {
	"16R8IMS1.117", // Thin GF63 12UC & Thin GF63 12UCX
	NULL
};

static struct msi_ec_conf CONF39 __initdata = {
	.allowed_fw = ALLOWED_FW_39, // WMI2 based
	.charge_control = {
		.address      = 0xd7,
		.offset_start = 0x8a,
		.offset_end   = 0x80,
		.range_min    = 0x8a,
		.range_max    = 0xe4,
	},
	.webcam = {
		.address       = 0x2e,
		.block_address = MSI_EC_ADDR_UNSUPP,
		.bit           = 1,
	},
	.fn_win_swap = {
		.address = 0xe8,
		.bit     = 4,
		.invert  = false,
	},
	.cooler_boost = {
		.address = 0x98,
		.bit     = 7,
	},
	.shift_mode = {
		.address = 0xd2,
		.modes = {
			{ SM_ECO_NAME,      0xc2},
			{ SM_COMFORT_NAME,  0xc1},
			{ SM_TURBO_NAME,    0xc4},
			MSI_EC_MODE_NULL
		},
	},
	.super_battery = {
		.address = 0xeb,
		.mask    = 0x0f,
	},
	.fan_mode = {
		.address = 0xd4,
		.modes = {
			{ FM_AUTO_NAME,      0x0d},
			{ FM_SILENT_NAME,    0x1d},
			{ FM_ADVANCED_NAME,  0x8d},
			MSI_EC_MODE_NULL
		},
	},
	.cpu = {
		.rt_temp_address       = 0x68,
		.rt_fan_speed_address  = 0x71,
		.rt_fan_speed_base_min = 0x00,
		.rt_fan_speed_base_max = 0x96,
		.bs_fan_speed_address  = MSI_EC_ADDR_UNKNOWN,
		.bs_fan_speed_base_min = 0x00,
		.bs_fan_speed_base_max = 0x0f,
	},
	.gpu = {
		.rt_temp_address      = 0x80,
		.rt_fan_speed_address = MSI_EC_ADDR_UNSUPP,
	},
	.leds = {
		.micmute_led_address = MSI_EC_ADDR_UNSUPP,
		.mute_led_address    = MSI_EC_ADDR_UNSUPP,
		.bit                 = 1,
	},
	.kbd_bl = {
		.bl_mode_address  = MSI_EC_ADDR_UNSUPP,
		.bl_modes         = { },
		.max_mode         = 1,
		.bl_state_address = 0xd3,
		.state_base_value = 0x80,
		.max_state        = 3,
	},
};

static const char *ALLOWED_FW_40[] __initconst = {
	"17S1IMS1.105", // Raider GE78HX 13VI
	NULL
};

static struct msi_ec_conf CONF40 __initdata = {
	.allowed_fw = ALLOWED_FW_40, // WMI2 based
	.charge_control = {
		.address      = 0xd7,
		.offset_start = 0x8a,
		.offset_end   = 0x80,
		.range_min    = 0x8a,
		.range_max    = 0xe4,
	},
	// .usb_share = {
	//  	.address      = 0xbf, // states: 0x08 || 0x28
	//  	.bit          = 5,
	// },
	.webcam = {
		.address       = 0x2e,
		.block_address = MSI_EC_ADDR_UNSUPP, // not in MSI app
		.bit           = 1,
	},
	.fn_win_swap = {
		.address = 0xe8,
		.bit     = 4,
		.invert  = true,
	},
	.cooler_boost = {
		.address = 0x98,
		.bit     = 7,
	},
	.shift_mode = {
		.address = 0xd2,
		.modes = {
			{ SM_COMFORT_NAME, 0xc1 }, // Silent / Balanced / AI
			{ SM_ECO_NAME,     0xc2 }, // Super Battery
			{ SM_TURBO_NAME,   0xc4 }, // Performance
			MSI_EC_MODE_NULL
		},
	},
	.super_battery = {
		.address = 0xeb,
		.mask    = 0x0f,
	},
	.fan_mode = {
		.address = 0xd4,
		.modes = {
			{ FM_AUTO_NAME,     0x0d },
			{ FM_SILENT_NAME,   0x1d },
			{ FM_ADVANCED_NAME, 0x8d },
			MSI_EC_MODE_NULL
		},
	},
	.cpu = {
		.rt_temp_address       = 0x68,
		.rt_fan_speed_address  = 0x71,
		.rt_fan_speed_base_min = 0x00,
		.rt_fan_speed_base_max = 0x96,
		.bs_fan_speed_address  = 0x89,
		.bs_fan_speed_base_min = 0x00,
		.bs_fan_speed_base_max = 0x0f,
		// Fan rpm is 480000 / value at combined: c8..c9
	},
	.gpu = {
		.rt_temp_address      = 0x80,
		.rt_fan_speed_address = 0x89,
		// Fan rpm is 480000 / value at combined: ca..cb
	},
	.leds = {
		.micmute_led_address = 0x2c,
		.mute_led_address    = 0x2d,
		.bit                 = 1,
	},
	.kbd_bl = {
		.bl_mode_address  = MSI_EC_ADDR_UNSUPP,
		.bl_modes         = { 0x00, 0x08 },
		.max_mode         = 1,
		.bl_state_address = MSI_EC_ADDR_UNSUPP,
		.state_base_value = 0x80,
		.max_state        = 3,
	},
};

static const char *ALLOWED_FW_39[] __initconst = {
	"15M1IMS2.111", // MSI VECTOR 16 HX A14VHG
	NULL
};

static struct msi_ec_conf CONF39 __initdata = {
	.allowed_fw = ALLOWED_FW_39, // WMI1 based
	.charge_control = {
		.address      = 0xd7,
		.offset_start = 0x8a,
		.offset_end   = 0x80,
		.range_min    = 0x8a,
		.range_max    = 0xe4,
	},
	.webcam = {
		.address       = 0x2e,
		.block_address = MSI_EC_ADDR_UNSUPP, // not supported but it is already controlled by hardware
		.bit           = 1,
	},
	.fn_win_swap = {
		.address = 0xe8,
		.bit     = 4,
		.invert  = false,
	},
	.cooler_boost = {
		.address = 0x98,
		.bit     = 7,
	},
	.shift_mode = {
		.address = 0xd2,
		.modes = {
			{ SM_COMFORT_NAME, 0xc1 }, // Silent / Balanced / AI
			{ SM_TURBO_NAME,   0xc4 }, // Performance
			MSI_EC_MODE_NULL
		},
	},
	.super_battery = {
		.address = MSI_EC_ADDR_UNSUPP, // Function not shown in dragon center
	},
	.fan_mode = {
		.address = 0xd4,
		.modes = {
			{ FM_AUTO_NAME,     0x0d },
			{ FM_ADVANCED_NAME, 0x8d },
			MSI_EC_MODE_NULL
		},
	},
	.cpu = {
		.rt_temp_address       = 0x68,
		.rt_fan_speed_address  = 0x71,
		.rt_fan_speed_base_min = 0x00,
		.rt_fan_speed_base_max = 0x96,
		.bs_fan_speed_address  = 0x89,
		.bs_fan_speed_base_min = 0x00,
		.bs_fan_speed_base_max = 0x96,
	},
	.gpu = {
		.rt_temp_address      = 0x80,
		.rt_fan_speed_address = 0x89,
	},
	.leds = {
		.micmute_led_address = 0x2c,
		.mute_led_address    = 0x2d,
		.bit                 = 1,
	},
	.kbd_bl = {
		.bl_mode_address  = MSI_EC_ADDR_UNSUPP,
		.bl_modes         = { 0x00, 0x08 },
		.max_mode         = 1,
		.bl_state_address = MSI_EC_ADDR_UNSUPP,
		.state_base_value = 0x80,
		.max_state        = 3,
	},
};

static struct msi_ec_conf *CONFIGURATIONS[] __initdata = {
	&CONF0,
	&CONF1,
	&CONF2,
	&CONF3,
	&CONF4,
	&CONF5,
	&CONF6,
	&CONF7,
	&CONF8,
	&CONF9,
	&CONF10,
	&CONF11,
	&CONF12,
	&CONF13,
	&CONF14,
	&CONF15,
	&CONF16,
	&CONF17,
	&CONF18,
	&CONF19,
	&CONF20,
	&CONF21,
	&CONF22,
	&CONF23,
	&CONF24,
	&CONF25,
	&CONF26,
	&CONF27,
	&CONF28,
	&CONF29,
	&CONF30,
	&CONF31,
	&CONF32,
	&CONF33,
	&CONF34,
	&CONF35,
	&CONF36,
	&CONF37,
	&CONF38,
	&CONF39,
<<<<<<< HEAD
	&CONF40,
=======
>>>>>>> bc18ee85
	NULL
};

static bool conf_loaded = false;
static struct msi_ec_conf conf; // current configuration

struct attribute_support {
	struct attribute *attribute;
	bool supported;
};

static char *firmware = NULL;
module_param(firmware, charp, 0);
MODULE_PARM_DESC(firmware, "Load a configuration for a specified firmware version");

static bool debug = false;
module_param(debug, bool, 0);
MODULE_PARM_DESC(debug, "Load the driver in the debug mode, exporting the debug attributes");

// ============================================================ //
// Helper functions
// ============================================================ //

#define streq(x, y) (strcmp(x, y) == 0 || strcmp(x, y "\n") == 0)

#define set_bit(v, b)   (v |= (1 << b))
#define unset_bit(v, b) (v &= ~(1 << b))
#define check_bit(v, b) ((bool)((v >> b) & 1))

// compares two strings, trimming newline at the end the second
static int strcmp_trim_newline2(const char *s, const char *s_nl)
{
	size_t s_nl_length = strlen(s_nl);

	if (s_nl_length - 1 > MSI_EC_SHIFT_MODE_NAME_LIMIT)
		return -1;

	if (s_nl[s_nl_length - 1] == '\n') {
		char s2[MSI_EC_SHIFT_MODE_NAME_LIMIT + 1];
		memcpy(s2, s_nl, s_nl_length - 1);
		s2[s_nl_length - 1] = '\0';
		return strcmp(s, s2);
	}

	return strcmp(s, s_nl);
}

static int ec_read_seq(u8 addr, u8 *buf, u8 len)
{
	int result;
	for (u8 i = 0; i < len; i++) {
		result = ec_read(addr + i, buf + i);
		if (result < 0)
			return result;
	}
	return 0;
}

static int ec_set_by_mask(u8 addr, u8 mask)
{
	int result;
	u8 stored;

	result = ec_read(addr, &stored);
	if (result < 0)
		return result;

	stored |= mask;

	return ec_write(addr, stored);
}

static int ec_unset_by_mask(u8 addr, u8 mask)
{
	int result;
	u8 stored;

	result = ec_read(addr, &stored);
	if (result < 0)
		return result;

	stored &= ~mask;

	return ec_write(addr, stored);
}

static int ec_check_by_mask(u8 addr, u8 mask, bool *output)
{
	int result;
	u8 stored;

	result = ec_read(addr, &stored);
	if (result < 0)
		return result;

	*output = ((stored & mask) == mask);

	return 0;
}

static int ec_set_bit(u8 addr, u8 bit, bool value)
{
	int result;
	u8 stored;

	result = ec_read(addr, &stored);
	if (result < 0)
		return result;

	if (value)
		set_bit(stored, bit);
	else
		unset_bit(stored, bit);

	return ec_write(addr, stored);
}

static int ec_check_bit(u8 addr, u8 bit, bool *output)
{
	int result;
	u8 stored;

	result = ec_read(addr, &stored);
	if (result < 0)
		return result;

	*output = check_bit(stored, bit);

	return 0;
}

static int ec_get_firmware_version(u8 buf[MSI_EC_FW_VERSION_LENGTH + 1])
{
	int result;

	memset(buf, 0, MSI_EC_FW_VERSION_LENGTH + 1);
	result = ec_read_seq(MSI_EC_FW_VERSION_ADDRESS, buf,
			     MSI_EC_FW_VERSION_LENGTH);
	if (result < 0)
		return result;

	return MSI_EC_FW_VERSION_LENGTH + 1;
}

// ============================================================ //
// Sysfs power_supply subsystem
// ============================================================ //

static ssize_t charge_control_threshold_show(u8 offset, struct device *device,
					     struct device_attribute *attr,
					     char *buf)
{
	u8 rdata;
	int result;

	result = ec_read(conf.charge_control.address, &rdata);
	if (result < 0)
		return result;

	// thresholds are unknown
	if (rdata == 0x80) {
		return sysfs_emit(buf, "0\n");
	}

	return sysfs_emit(buf, "%i\n", rdata - offset);
}

static ssize_t charge_control_threshold_store(u8 offset, struct device *dev,
					      struct device_attribute *attr,
					      const char *buf, size_t count)
{
	u8 wdata;
	int result;

	result = kstrtou8(buf, 10, &wdata);
	if (result < 0)
		return result;

	wdata += offset;
	if (wdata < conf.charge_control.range_min ||
	    wdata > conf.charge_control.range_max)
		return -EINVAL;

	result = ec_write(conf.charge_control.address, wdata);
	if (result < 0)
		return result;

	return count;
}

static ssize_t
charge_control_start_threshold_show(struct device *device,
				    struct device_attribute *attr, char *buf)
{
	return charge_control_threshold_show(conf.charge_control.offset_start,
					     device, attr, buf);
}

static ssize_t
charge_control_start_threshold_store(struct device *dev,
				     struct device_attribute *attr,
				     const char *buf, size_t count)
{
	return charge_control_threshold_store(
		conf.charge_control.offset_start, dev, attr, buf, count);
}

static ssize_t charge_control_end_threshold_show(struct device *device,
						 struct device_attribute *attr,
						 char *buf)
{
	return charge_control_threshold_show(conf.charge_control.offset_end,
					     device, attr, buf);
}

static ssize_t charge_control_end_threshold_store(struct device *dev,
						  struct device_attribute *attr,
						  const char *buf, size_t count)
{
	return charge_control_threshold_store(conf.charge_control.offset_end,
					      dev, attr, buf, count);
}

static DEVICE_ATTR_RW(charge_control_start_threshold);
static DEVICE_ATTR_RW(charge_control_end_threshold);

static struct attribute *msi_battery_attrs[] = {
	&dev_attr_charge_control_start_threshold.attr,
	&dev_attr_charge_control_end_threshold.attr,
	NULL
};

ATTRIBUTE_GROUPS(msi_battery);

#if (LINUX_VERSION_CODE >= KERNEL_VERSION(6,2,0))
static int msi_battery_add(struct power_supply *battery,
			   struct acpi_battery_hook *hook)
#else
static int msi_battery_add(struct power_supply *battery)
#endif
{
	return device_add_groups(&battery->dev, msi_battery_groups);
}

#if (LINUX_VERSION_CODE >= KERNEL_VERSION(6,2,0))
static int msi_battery_remove(struct power_supply *battery,
			      struct acpi_battery_hook *hook)
#else
static int msi_battery_remove(struct power_supply *battery)
#endif
{
	device_remove_groups(&battery->dev, msi_battery_groups);
	return 0;
}

static struct acpi_battery_hook battery_hook = {
	.add_battery = msi_battery_add,
	.remove_battery = msi_battery_remove,
	.name = MSI_EC_DRIVER_NAME,
};

// ============================================================ //
// Sysfs platform device attributes (root)
// ============================================================ //

static ssize_t webcam_common_show(u8 address,
			          char *buf,
				  const char *str_on_0,
				  const char *str_on_1)
{
	int result;
	bool bit_value;

	result = ec_check_bit(address, conf.webcam.bit, &bit_value);
	if (result < 0)
		return result;

	if (bit_value) {
		return sysfs_emit(buf, "%s\n", str_on_1);
	} else {
		return sysfs_emit(buf, "%s\n", str_on_0);
	}
}

static ssize_t webcam_common_store(u8 address,
				   const char *buf,
				   size_t count,
				   const char *str_for_0,
				   const char *str_for_1)
{
	int result = -EINVAL;

	if (strcmp_trim_newline2(str_for_1, buf) == 0)
		result = ec_set_bit(address, conf.webcam.bit, true);

	if (strcmp_trim_newline2(str_for_0, buf) == 0)
		result = ec_set_bit(address, conf.webcam.bit, false);

	if (result < 0)
		return result;

	return count;
}

static ssize_t webcam_show(struct device *device,
			   struct device_attribute *attr,
			   char *buf)
{
	return webcam_common_show(conf.webcam.address,
				  buf,
				  "off", "on");
}

static ssize_t webcam_store(struct device *dev,
			    struct device_attribute *attr,
			    const char *buf, size_t count)
{
	return webcam_common_store(conf.webcam.address,
				   buf, count,
				   "off", "on");
}

static ssize_t webcam_block_show(struct device *device,
				 struct device_attribute *attr,
				 char *buf)
{
	return webcam_common_show(conf.webcam.block_address,
				  buf,
				  "on", "off");
}

static ssize_t webcam_block_store(struct device *dev,
				  struct device_attribute *attr,
			          const char *buf, size_t count)
{
	return webcam_common_store(conf.webcam.block_address,
				   buf, count,
				   "on", "off");
}

static ssize_t fn_key_show(struct device *device, struct device_attribute *attr,
			   char *buf)
{
	int result;
	bool bit_value;

	result = ec_check_bit(conf.fn_win_swap.address, conf.fn_win_swap.bit, &bit_value);

	if (bit_value ^ conf.fn_win_swap.invert) {
		return sysfs_emit(buf, "%s\n", "right");
	} else {
		return sysfs_emit(buf, "%s\n", "left");
	}
}

static ssize_t fn_key_store(struct device *dev, struct device_attribute *attr,
			    const char *buf, size_t count)
{
	int result;

	if (streq(buf, "right")) {
		result = ec_set_bit(conf.fn_win_swap.address,
				    conf.fn_win_swap.bit,
				    true ^ conf.fn_win_swap.invert);
	} else if (streq(buf, "left")) {
		result = ec_set_bit(conf.fn_win_swap.address,
				    conf.fn_win_swap.bit,
				    false ^ conf.fn_win_swap.invert);
	}

	if (result < 0)
		return result;

	return count;
}

static ssize_t win_key_show(struct device *device,
			    struct device_attribute *attr, char *buf)
{
	int result;
	bool bit_value;

	result = ec_check_bit(conf.fn_win_swap.address, conf.fn_win_swap.bit, &bit_value);

	if (bit_value ^ conf.fn_win_swap.invert) {
		return sysfs_emit(buf, "%s\n", "left");
	} else {
		return sysfs_emit(buf, "%s\n", "right");
	}
}

static ssize_t win_key_store(struct device *dev, struct device_attribute *attr,
			     const char *buf, size_t count)
{
	int result;

	if (streq(buf, "right")) {
		result = ec_set_bit(conf.fn_win_swap.address,
				    conf.fn_win_swap.bit,
				    false ^ conf.fn_win_swap.invert);
	} else if (streq(buf, "left")) {
		result = ec_set_bit(conf.fn_win_swap.address,
				    conf.fn_win_swap.bit,
				    true ^ conf.fn_win_swap.invert);
	}

	if (result < 0)
		return result;

	return count;
}

static ssize_t battery_mode_show(struct device *device,
				 struct device_attribute *attr, char *buf)
{
	u8 rdata;
	int result;

	result = ec_read(conf.charge_control.address, &rdata);
	if (result < 0)
		return result;

	if (rdata == conf.charge_control.range_max) {
		return sysfs_emit(buf, "%s\n", "max");
	} else if (rdata == conf.charge_control.offset_end + 80) { // up to 80%
		return sysfs_emit(buf, "%s\n", "medium");
	} else if (rdata == conf.charge_control.offset_end + 60) { // up to 60%
		return sysfs_emit(buf, "%s\n", "min");
	} else {
		return sysfs_emit(buf, "%s (%i)\n", "unknown", rdata);
	}
}

static ssize_t battery_mode_store(struct device *dev,
				  struct device_attribute *attr,
				  const char *buf, size_t count)
{
	int result = -EINVAL;

	if (streq(buf, "max"))
		result = ec_write(conf.charge_control.address,
				  conf.charge_control.range_max);

	else if (streq(buf, "medium")) // up to 80%
		result = ec_write(conf.charge_control.address,
				  conf.charge_control.offset_end + 80);

	else if (streq(buf, "min")) // up to 60%
		result = ec_write(conf.charge_control.address,
				  conf.charge_control.offset_end + 60);

	if (result < 0)
		return result;

	return count;
}

static ssize_t cooler_boost_show(struct device *device,
				 struct device_attribute *attr, char *buf)
{
	int result;
	bool bit_value;

	result = ec_check_bit(conf.cooler_boost.address, conf.cooler_boost.bit, &bit_value);

	if (bit_value) {
		return sysfs_emit(buf, "%s\n", "on");
	} else {
		return sysfs_emit(buf, "%s\n", "off");
	}
}

static ssize_t cooler_boost_store(struct device *dev,
				  struct device_attribute *attr,
				  const char *buf, size_t count)
{
	int result = -EINVAL;

	if (streq(buf, "on"))
		result = ec_set_bit(conf.cooler_boost.address,
				    conf.cooler_boost.bit,
				    true);

	else if (streq(buf, "off"))
		result = ec_set_bit(conf.cooler_boost.address,
				    conf.cooler_boost.bit,
				    false);

	if (result < 0)
		return result;

	return count;
}

static ssize_t available_shift_modes_show(struct device *device,
				          struct device_attribute *attr,
				          char *buf)
{
	int result = 0;
	int count = 0;

	for (int i = 0; conf.shift_mode.modes[i].name; i++) {
		// NULL entries have NULL name

		result = sysfs_emit_at(buf, count, "%s\n", conf.shift_mode.modes[i].name);
		if (result < 0)
			return result;
		count += result;
	}

	return count;
}

static ssize_t shift_mode_show(struct device *device,
			       struct device_attribute *attr,
			       char *buf)
{
	u8 rdata;
	int result;

	result = ec_read(conf.shift_mode.address, &rdata);
	if (result < 0)
		return result;

	if (rdata == 0x80)
		return sysfs_emit(buf, "%s\n", "unspecified");

	for (int i = 0; conf.shift_mode.modes[i].name; i++) {
		// NULL entries have NULL name

		if (rdata == conf.shift_mode.modes[i].value) {
			return sysfs_emit(buf, "%s\n", conf.shift_mode.modes[i].name);
		}
	}

	return sysfs_emit(buf, "%s (%i)\n", "unknown", rdata);
}

static ssize_t shift_mode_store(struct device *dev,
				struct device_attribute *attr, const char *buf,
				size_t count)
{
	int result;

	for (int i = 0; conf.shift_mode.modes[i].name; i++) {
		// NULL entries have NULL name

		if (strcmp_trim_newline2(conf.shift_mode.modes[i].name, buf) == 0) {
			result = ec_write(conf.shift_mode.address,
					  conf.shift_mode.modes[i].value);
			if (result < 0)
				return result;

			return count;
		}
	}

	return -EINVAL;
}

static ssize_t super_battery_show(struct device *device,
				  struct device_attribute *attr, char *buf)
{
	int result;
	bool enabled;

	result = ec_check_by_mask(conf.super_battery.address,
				  conf.super_battery.mask,
				  &enabled);

	if (enabled) {
		return sysfs_emit(buf, "%s\n", "on");
	} else {
		return sysfs_emit(buf, "%s\n", "off");
	}
}

static ssize_t super_battery_store(struct device *dev,
				   struct device_attribute *attr,
				   const char *buf, size_t count)
{
	int result = -EINVAL;

	if (streq(buf, "on"))
		result = ec_set_by_mask(conf.super_battery.address,
				        conf.super_battery.mask);

	else if (streq(buf, "off"))
		result = ec_unset_by_mask(conf.super_battery.address,
					  conf.super_battery.mask);

	if (result < 0)
		return result;

	return count;
}

static ssize_t available_fan_modes_show(struct device *device,
					struct device_attribute *attr,
					char *buf)
{
	int result = 0;
	int count = 0;

	for (int i = 0; conf.fan_mode.modes[i].name; i++) {
		// NULL entries have NULL name

		result = sysfs_emit_at(buf, count, "%s\n", conf.fan_mode.modes[i].name);
		if (result < 0)
			return result;
		count += result;
	}

	return count;
}

static ssize_t fan_mode_show(struct device *device,
			     struct device_attribute *attr, char *buf)
{
	u8 rdata;
	int result;

	result = ec_read(conf.fan_mode.address, &rdata);
	if (result < 0)
		return result;

	for (int i = 0; conf.fan_mode.modes[i].name; i++) {
		// NULL entries have NULL name

		if (rdata == conf.fan_mode.modes[i].value) {
			return sysfs_emit(buf, "%s\n", conf.fan_mode.modes[i].name);
		}
	}

	return sysfs_emit(buf, "%s (%i)\n", "unknown", rdata);
}

static ssize_t fan_mode_store(struct device *dev, struct device_attribute *attr,
			      const char *buf, size_t count)
{
	int result;

	for (int i = 0; conf.fan_mode.modes[i].name; i++) {
		// NULL entries have NULL name

		if (strcmp_trim_newline2(conf.fan_mode.modes[i].name, buf) == 0) {
			result = ec_write(conf.fan_mode.address,
					  conf.fan_mode.modes[i].value);
			if (result < 0)
				return result;

			return count;
		}
	}

	return -EINVAL;
}

static ssize_t fw_version_show(struct device *device,
			       struct device_attribute *attr, char *buf)
{
	u8 rdata[MSI_EC_FW_VERSION_LENGTH + 1];
	int result;

	result = ec_get_firmware_version(rdata);
	if (result < 0)
		return result;

	return sysfs_emit(buf, "%s\n", rdata);
}

static ssize_t fw_release_date_show(struct device *device,
				    struct device_attribute *attr, char *buf)
{
	u8 rdate[MSI_EC_FW_DATE_LENGTH + 1];
	u8 rtime[MSI_EC_FW_TIME_LENGTH + 1];
	int result;
	int year, month, day, hour, minute, second;

	memset(rdate, 0, MSI_EC_FW_DATE_LENGTH + 1);
	result = ec_read_seq(MSI_EC_FW_DATE_ADDRESS, rdate,
			     MSI_EC_FW_DATE_LENGTH);
	if (result < 0)
		return result;
	sscanf(rdate, "%02d%02d%04d", &month, &day, &year);

	memset(rtime, 0, MSI_EC_FW_TIME_LENGTH + 1);
	result = ec_read_seq(MSI_EC_FW_TIME_ADDRESS, rtime,
			     MSI_EC_FW_TIME_LENGTH);
	if (result < 0)
		return result;
	sscanf(rtime, "%02d:%02d:%02d", &hour, &minute, &second);

	return sysfs_emit(buf, "%04d/%02d/%02d %02d:%02d:%02d\n", year, month, day,
		          hour, minute, second);
}

static DEVICE_ATTR_RW(webcam);
static DEVICE_ATTR_RW(webcam_block);
static DEVICE_ATTR_RW(fn_key);
static DEVICE_ATTR_RW(win_key);
static DEVICE_ATTR_RW(battery_mode);
static DEVICE_ATTR_RW(cooler_boost);
static DEVICE_ATTR_RO(available_shift_modes);
static DEVICE_ATTR_RW(shift_mode);
static DEVICE_ATTR_RW(super_battery);
static DEVICE_ATTR_RO(available_fan_modes);
static DEVICE_ATTR_RW(fan_mode);
static DEVICE_ATTR_RO(fw_version);
static DEVICE_ATTR_RO(fw_release_date);

// ============================================================ //
// Sysfs platform device attributes (cpu)
// ============================================================ //

static ssize_t cpu_realtime_temperature_show(struct device *device,
					     struct device_attribute *attr,
					     char *buf)
{
	u8 rdata;
	int result;

	result = ec_read(conf.cpu.rt_temp_address, &rdata);
	if (result < 0)
		return result;

	return sysfs_emit(buf, "%i\n", rdata);
}

static ssize_t cpu_realtime_fan_speed_show(struct device *device,
					   struct device_attribute *attr,
					   char *buf)
{
	u8 rdata;
	int result;

	result = ec_read(conf.cpu.rt_fan_speed_address, &rdata);
	if (result < 0)
		return result;

	if ((rdata < conf.cpu.rt_fan_speed_base_min ||
	    rdata > conf.cpu.rt_fan_speed_base_max))
		return -EINVAL;

	return sysfs_emit(buf, "%i\n",
		          100 * (rdata - conf.cpu.rt_fan_speed_base_min) /
				  (conf.cpu.rt_fan_speed_base_max -
				   conf.cpu.rt_fan_speed_base_min));
}

static ssize_t cpu_basic_fan_speed_show(struct device *device,
					struct device_attribute *attr,
					char *buf)
{
	u8 rdata;
	int result;

	result = ec_read(conf.cpu.bs_fan_speed_address, &rdata);
	if (result < 0)
		return result;

	if (rdata < conf.cpu.bs_fan_speed_base_min ||
	    rdata > conf.cpu.bs_fan_speed_base_max)
		return -EINVAL;

	return sysfs_emit(buf, "%i\n",
		          100 * (rdata - conf.cpu.bs_fan_speed_base_min) /
				  (conf.cpu.bs_fan_speed_base_max -
				   conf.cpu.bs_fan_speed_base_min));
}

static ssize_t cpu_basic_fan_speed_store(struct device *dev,
					 struct device_attribute *attr,
					 const char *buf, size_t count)
{
	u8 wdata;
	int result;

	result = kstrtou8(buf, 10, &wdata);
	if (result < 0)
		return result;

	if (wdata > 100)
		return -EINVAL;

	result = ec_write(conf.cpu.bs_fan_speed_address,
			  (wdata * (conf.cpu.bs_fan_speed_base_max -
				    conf.cpu.bs_fan_speed_base_min) +
			   100 * conf.cpu.bs_fan_speed_base_min) /
				  100);
	if (result < 0)
		return result;

	return count;
}

static struct device_attribute dev_attr_cpu_realtime_temperature = {
	.attr = {
		.name = "realtime_temperature",
		.mode = 0444,
	},
	.show = cpu_realtime_temperature_show,
};

static struct device_attribute dev_attr_cpu_realtime_fan_speed = {
	.attr = {
		.name = "realtime_fan_speed",
		.mode = 0444,
	},
	.show = cpu_realtime_fan_speed_show,
};

static struct device_attribute dev_attr_cpu_basic_fan_speed = {
	.attr = {
		.name = "basic_fan_speed",
		.mode = 0644,
	},
	.show = cpu_basic_fan_speed_show,
	.store = cpu_basic_fan_speed_store,
};

// ============================================================ //
// Sysfs platform device attributes (gpu)
// ============================================================ //

static ssize_t gpu_realtime_temperature_show(struct device *device,
					     struct device_attribute *attr,
					     char *buf)
{
	u8 rdata;
	int result;

	result = ec_read(conf.gpu.rt_temp_address, &rdata);
	if (result < 0)
		return result;

	return sysfs_emit(buf, "%i\n", rdata);
}

static ssize_t gpu_realtime_fan_speed_show(struct device *device,
					   struct device_attribute *attr,
					   char *buf)
{
	u8 rdata;
	int result;

	result = ec_read(conf.gpu.rt_fan_speed_address, &rdata);
	if (result < 0)
		return result;

	return sysfs_emit(buf, "%i\n", rdata);
}

static struct device_attribute dev_attr_gpu_realtime_temperature = {
	.attr = {
		.name = "realtime_temperature",
		.mode = 0444,
	},
	.show = gpu_realtime_temperature_show,
};

static struct device_attribute dev_attr_gpu_realtime_fan_speed = {
	.attr = {
		.name = "realtime_fan_speed",
		.mode = 0444,
	},
	.show = gpu_realtime_fan_speed_show,
};

// ============================================================ //
// Sysfs platform device attributes (debug)
// ============================================================ //

// Prints an EC memory dump in form of a table
static ssize_t ec_dump_show(struct device *device,
			    struct device_attribute *attr,
			    char *buf)
{
	int count = 0;

	// print header
	count += sysfs_emit(
		buf,
		"     | _0 _1 _2 _3 _4 _5 _6 _7 _8 _9 _a _b _c _d _e _f\n"
		"-----+------------------------------------------------\n");

	// print dump
	for (u8 i = 0x0; i <= 0xf; i++) {
		u8 addr_base = i * 16;

		count += sysfs_emit_at(buf, count, "%#x_ |", i);
		for (u8 j = 0x0; j <= 0xf; j++) {
			u8 rdata;
			int result = ec_read(addr_base + j, &rdata);
			if (result < 0)
				return result;

			count += sysfs_emit_at(buf, count, " %02x", rdata);
		}

		count += sysfs_emit_at(buf, count, "\n");
	}

	return count;
}

// stores a value in the specified EC memory address. Format: "xx=xx", xx - hex u8
static ssize_t ec_set_store(struct device *dev, struct device_attribute *attr,
			    const char *buf, size_t count)
{
	if (count > 6) // "xx=xx\n" - 6 chars
		return -EINVAL;

	int result;

	char addr_s[3], val_s[3];
	result = sscanf(buf, "%2s=%2s", addr_s, val_s);
	if (result != 2)
		return -EINVAL;

	u8 addr, val;

	// convert addr
	result = kstrtou8(addr_s, 16, &addr);
	if (result < 0)
		return result;

	// convert val
	result = kstrtou8(val_s, 16, &val);
	if (result < 0)
		return result;

	// write val to EC[addr]
	result = ec_write(addr, val);
	if (result < 0)
		return result;

	return count;
}

// ec_get. stores the specified EC memory address. MAY BE UNSAFE!!!
static u8 ec_get_addr;

// ec_get. reads and stores the specified EC memory address. Format: "xx", xx - hex u8
static ssize_t ec_get_store(struct device *dev, struct device_attribute *attr,
			    const char *buf, size_t count)
{
	if (count > 3) // "xx\n" - 3 chars
		return -EINVAL;

	int result;
	char addr_s[3];

	result = sscanf(buf, "%2s", addr_s);
	if (result != 1)
		return -EINVAL;

	// convert addr
	result = kstrtou8(addr_s, 16, &ec_get_addr);
	if (result < 0)
		return result;

	return count;
};

// ec_get. prints value of previously stored EC memory address
static ssize_t ec_get_show(struct device *device,
			   struct device_attribute *attr,
			   char *buf)
{
	u8 rdata;
	int result;
	
	result = ec_read(ec_get_addr, &rdata);
	if (result < 0)
		return result;

	//	return sysfs_emit(buf, "%02x=%02x\n", ec_get_addr, rdata);
	return sysfs_emit(buf, "%02x\n", rdata);
};

static DEVICE_ATTR_RO(ec_dump);
static DEVICE_ATTR_WO(ec_set);
static DEVICE_ATTR_RW(ec_get);

static struct attribute *msi_debug_attrs[] = {
	&dev_attr_fw_version.attr,
	&dev_attr_ec_dump.attr,
	&dev_attr_ec_set.attr,
	&dev_attr_ec_get.attr,
	NULL
};

static const struct attribute_group msi_debug_group = {
	.name = "debug",
	.attrs = msi_debug_attrs,
};

// ============================================================ //
// Sysfs platform driver
// ============================================================ //

static struct attribute_group msi_root_group;
static struct attribute_group msi_cpu_group = {
	.name = "cpu",
};
static struct attribute_group msi_gpu_group = {
	.name = "gpu",
};

static const struct attribute_group *msi_platform_groups[] = {
	&msi_root_group,
	&msi_cpu_group,
	&msi_gpu_group,
	NULL
};

/*
 * Creates an array of supported attributes
 * Return value has to be freed manually
*/
static struct attribute **filter_attributes(struct attribute_support *attributes,
					    size_t size)
{
	struct attribute **filtered =
		kcalloc(size + 1, sizeof(struct attribute *), GFP_KERNEL);
	if (!filtered)
		return NULL;

	// copy supported attributes only
	for (int i = 0, j = 0; i < size; i++) {
		if (attributes[i].supported)
			filtered[j++] = attributes[i].attribute;
	}

	return filtered;
}

static int msi_platform_probe(struct platform_device *pdev)
{
	if (debug) {
		int result = sysfs_create_group(&pdev->dev.kobj,
						&msi_debug_group);
		if (result < 0)
			return result;

		if (!conf_loaded) // debug mode on an unsupported device
			return 0;
	}

	/* root group */

	// ALL root attributes and their support info
	struct attribute_support root_attrs_support[] = {
		{
			&dev_attr_webcam.attr,
			conf.webcam.address != MSI_EC_ADDR_UNSUPP,
		},
		{
			&dev_attr_webcam_block.attr,
			conf.webcam.block_address != MSI_EC_ADDR_UNSUPP,
		},
		{
			&dev_attr_fn_key.attr,
			conf.fn_win_swap.address != MSI_EC_ADDR_UNSUPP,
		},
		{
			&dev_attr_win_key.attr,
			conf.fn_win_swap.address != MSI_EC_ADDR_UNSUPP,
		},
		{
			&dev_attr_battery_mode.attr,
			conf.charge_control.address != MSI_EC_ADDR_UNSUPP,
		},
		{
			&dev_attr_cooler_boost.attr,
			conf.cooler_boost.address != MSI_EC_ADDR_UNSUPP,
		},
		{
			&dev_attr_available_shift_modes.attr,
			conf.shift_mode.address != MSI_EC_ADDR_UNSUPP,
		},
		{
			&dev_attr_shift_mode.attr,
			conf.shift_mode.address != MSI_EC_ADDR_UNSUPP,
		},
		{
			&dev_attr_super_battery.attr,
			conf.super_battery.address != MSI_EC_ADDR_UNSUPP,
		},
		{
			&dev_attr_available_fan_modes.attr,
			conf.fan_mode.address != MSI_EC_ADDR_UNSUPP,
		},
		{
			&dev_attr_fan_mode.attr,
			conf.fan_mode.address != MSI_EC_ADDR_UNSUPP,
		},
		{
			&dev_attr_fw_version.attr,
			true,
		},
		{
			&dev_attr_fw_release_date.attr,
			true,
		},
	};

	msi_root_group.attrs =
		filter_attributes(root_attrs_support,
				  sizeof(root_attrs_support) / sizeof(root_attrs_support[0]));
	if (!msi_root_group.attrs)
		return -ENOMEM;

	/* cpu group */

	struct attribute_support cpu_attrs_support[] = {
		{
			&dev_attr_cpu_realtime_temperature.attr,
			conf.cpu.rt_temp_address != MSI_EC_ADDR_UNSUPP,
		},
		{
			&dev_attr_cpu_realtime_fan_speed.attr,
			conf.cpu.rt_fan_speed_address != MSI_EC_ADDR_UNSUPP,
		},
		{
			&dev_attr_cpu_basic_fan_speed.attr,
			conf.cpu.bs_fan_speed_address != MSI_EC_ADDR_UNSUPP,
		},
	};

	msi_cpu_group.attrs =
		filter_attributes(cpu_attrs_support,
				  sizeof(cpu_attrs_support) / sizeof(cpu_attrs_support[0]));
	if (!msi_cpu_group.attrs)
		return -ENOMEM;

	/* gpu group */

	struct attribute_support gpu_attrs_support[] = {
		{
			&dev_attr_gpu_realtime_temperature.attr,
			conf.gpu.rt_temp_address != MSI_EC_ADDR_UNSUPP,
		},
		{
			&dev_attr_gpu_realtime_fan_speed.attr,
			conf.gpu.rt_fan_speed_address != MSI_EC_ADDR_UNSUPP,
		},
	};

	msi_gpu_group.attrs =
		filter_attributes(gpu_attrs_support,
				  sizeof(gpu_attrs_support) / sizeof(gpu_attrs_support[0]));
	if (!msi_gpu_group.attrs)
		return -ENOMEM;

	return sysfs_create_groups(&pdev->dev.kobj, msi_platform_groups);
}

#if (LINUX_VERSION_CODE >= KERNEL_VERSION(6, 11, 0))
static void msi_platform_remove(struct platform_device *pdev)
#else
static int msi_platform_remove(struct platform_device *pdev)
#endif
{
	if (debug)
		sysfs_remove_group(&pdev->dev.kobj, &msi_debug_group);

	if (conf_loaded) {
		sysfs_remove_groups(&pdev->dev.kobj, msi_platform_groups);
		kfree(msi_root_group.attrs);
		kfree(msi_cpu_group.attrs);
		kfree(msi_gpu_group.attrs);
	}

#if (LINUX_VERSION_CODE < KERNEL_VERSION(6, 11, 0))
	return 0;
#endif
}

static struct platform_device *msi_platform_device;

static struct platform_driver msi_platform_driver = {
	.driver = {
		.name = MSI_EC_DRIVER_NAME,
	},
	.probe = msi_platform_probe,
	.remove = msi_platform_remove,
};

// ============================================================ //
// Sysfs leds subsystem
// ============================================================ //

static int micmute_led_sysfs_set(struct led_classdev *led_cdev,
				 enum led_brightness brightness)
{
	int result;

	result = ec_set_bit(conf.leds.micmute_led_address, conf.leds.bit, brightness);

	if (result < 0)
		return result;

	return 0;
}

static int mute_led_sysfs_set(struct led_classdev *led_cdev,
			      enum led_brightness brightness)
{
	int result;

	result = ec_set_bit(conf.leds.mute_led_address, conf.leds.bit, brightness);

	if (result < 0)
		return result;

	return 0;
}

static enum led_brightness kbd_bl_sysfs_get(struct led_classdev *led_cdev)
{
	u8 rdata;
	int result = ec_read(conf.kbd_bl.bl_state_address, &rdata);
	if (result < 0)
		return 0;
	return rdata & MSI_EC_KBD_BL_STATE_MASK;
}

static int kbd_bl_sysfs_set(struct led_classdev *led_cdev,
			    enum led_brightness brightness)
{
	// By default, on an unregister event, 
	// kernel triggers the setter with 0 brightness.
	if (led_cdev->flags & LED_UNREGISTERING) 
		return 0;

	u8 wdata;
	if (brightness < 0 || brightness > 3)
		return -1;
	wdata = conf.kbd_bl.state_base_value | brightness;
	return ec_write(conf.kbd_bl.bl_state_address, wdata);
}

static struct led_classdev micmute_led_cdev = {
	.name = "platform::micmute",
	.max_brightness = 1,
	.brightness_set_blocking = &micmute_led_sysfs_set,
	.default_trigger = "audio-micmute",
};

static struct led_classdev mute_led_cdev = {
	.name = "platform::mute",
	.max_brightness = 1,
	.brightness_set_blocking = &mute_led_sysfs_set,
	.default_trigger = "audio-mute",
};

static struct led_classdev msiacpi_led_kbdlight = {
	.name = "msiacpi::kbd_backlight",
	.max_brightness = 3,
	.flags = LED_BRIGHT_HW_CHANGED,
	.brightness_set_blocking = &kbd_bl_sysfs_set,
	.brightness_get = &kbd_bl_sysfs_get,
};

// ============================================================ //
// Module load/unload
// ============================================================ //

// must be called before msi_platform_probe()
static int __init load_configuration(void)
{
	int result;

	char *ver;
	char ver_by_ec[MSI_EC_FW_VERSION_LENGTH + 1]; // to store version read from EC

	if (firmware) {
		// use fw version passed as a parameter
		ver = firmware;
	} else {
		// get fw version from EC
		result = ec_get_firmware_version(ver_by_ec);
		if (result < 0) {
			return result;
		}

		ver = ver_by_ec;
	}

	// load the suitable configuration, if exists
	for (int i = 0; CONFIGURATIONS[i]; i++) {
		if (match_string(CONFIGURATIONS[i]->allowed_fw, -1, ver) != -EINVAL) {
			memcpy(&conf,
			       CONFIGURATIONS[i],
			       sizeof(struct msi_ec_conf));
			conf.allowed_fw = NULL;
			conf_loaded = true;
			return 0;
		}
	}

	// debug mode works regardless of whether the firmware is supported
	if (debug)
		return 0;

	pr_err("Your firmware version is not supported!\n");
	return -EOPNOTSUPP;
}

static int __init msi_ec_init(void)
{
	int result;

	result = load_configuration();
	if (result < 0)
		return result;

	result = platform_driver_register(&msi_platform_driver);
	if (result < 0)
		return result;

	msi_platform_device = platform_device_alloc(MSI_EC_DRIVER_NAME, -1);
	if (msi_platform_device == NULL) {
		platform_driver_unregister(&msi_platform_driver);
		return -ENOMEM;
	}

	result = platform_device_add(msi_platform_device);
	if (result < 0) {
		platform_device_del(msi_platform_device);
		platform_driver_unregister(&msi_platform_driver);
		return result;
	}

	if (conf_loaded) {
		battery_hook_register(&battery_hook);

		// register LED classdevs
		if (conf.leds.micmute_led_address != MSI_EC_ADDR_UNSUPP)
			led_classdev_register(&msi_platform_device->dev,
					      &micmute_led_cdev);

		if (conf.leds.mute_led_address != MSI_EC_ADDR_UNSUPP)
			led_classdev_register(&msi_platform_device->dev,
					      &mute_led_cdev);

		if (conf.kbd_bl.bl_state_address != MSI_EC_ADDR_UNSUPP)
			led_classdev_register(&msi_platform_device->dev,
					      &msiacpi_led_kbdlight);
	}

	pr_info("module_init\n");
	return 0;
}

static void __exit msi_ec_exit(void)
{
	if (conf_loaded) {
		// unregister LED classdevs
		if (conf.leds.micmute_led_address != MSI_EC_ADDR_UNSUPP)
			led_classdev_unregister(&micmute_led_cdev);

		if (conf.leds.mute_led_address != MSI_EC_ADDR_UNSUPP)
			led_classdev_unregister(&mute_led_cdev);

		if (conf.kbd_bl.bl_state_address != MSI_EC_ADDR_UNSUPP)
			led_classdev_unregister(&msiacpi_led_kbdlight);

		battery_hook_unregister(&battery_hook);
	}

	platform_driver_unregister(&msi_platform_driver);
	platform_device_del(msi_platform_device);

	pr_info("module_exit\n");
}

MODULE_LICENSE("GPL");
MODULE_AUTHOR("Jose Angel Pastrana <japp0005@red.ujaen.es>");
MODULE_AUTHOR("Aakash Singh <mail@singhaakash.dev>");
MODULE_AUTHOR("Nikita Kravets <teackot@gmail.com>");
MODULE_DESCRIPTION("MSI Embedded Controller");
MODULE_VERSION("0.08");

module_init(msi_ec_init);
module_exit(msi_ec_exit);<|MERGE_RESOLUTION|>--- conflicted
+++ resolved
@@ -3342,13 +3342,13 @@
 	},
 };
 
-static const char *ALLOWED_FW_39[] __initconst = {
+static const char *ALLOWED_FW_41[] __initconst = {
 	"15M1IMS2.111", // MSI VECTOR 16 HX A14VHG
 	NULL
 };
 
-static struct msi_ec_conf CONF39 __initdata = {
-	.allowed_fw = ALLOWED_FW_39, // WMI1 based
+static struct msi_ec_conf CONF41 __initdata = {
+	.allowed_fw = ALLOWED_FW_41, // WMI2 based
 	.charge_control = {
 		.address      = 0xd7,
 		.offset_start = 0x8a,
@@ -3358,7 +3358,7 @@
 	},
 	.webcam = {
 		.address       = 0x2e,
-		.block_address = MSI_EC_ADDR_UNSUPP, // not supported but it is already controlled by hardware
+		.block_address = MSI_EC_ADDR_UNSUPP,
 		.bit           = 1,
 	},
 	.fn_win_swap = {
@@ -3458,10 +3458,8 @@
 	&CONF37,
 	&CONF38,
 	&CONF39,
-<<<<<<< HEAD
 	&CONF40,
-=======
->>>>>>> bc18ee85
+	&CONF41,
 	NULL
 };
 
