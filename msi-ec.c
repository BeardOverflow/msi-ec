--- conflicted
+++ resolved
@@ -3955,86 +3955,119 @@
 };
 
 static const char *ALLOWED_FW_56[] __initconst = {
-<<<<<<< HEAD
-	"1824EMS1.107", // Titan 18 HX Dragon Edition
-=======
 	"182LIMS1.108", // Vector A18 HX A9WHG
->>>>>>> bcf75bf7
 	NULL
 };
 
 static struct msi_ec_conf CONF56 __initdata = {
 	.allowed_fw = ALLOWED_FW_56,
 	.charge_control_address = 0xd7,
-<<<<<<< HEAD
+	.webcam = {
+		.address       = MSI_EC_ADDR_UNSUPP,
+		.block_address = MSI_EC_ADDR_UNSUPP,
+		.bit           = 1,
+	},
+	.fn_win_swap = {
+		.address = 0xe8,
+		.bit     = 4,
+		.invert  = true,
+	},
+	.cooler_boost = {
+		.address = 0x98,
+		.bit     = 7,
+	},
+	.shift_mode = {
+		.address = 0xd2,
+		.modes = {
+			{ SM_ECO_NAME,     0xc2 },
+			{ SM_COMFORT_NAME, 0xc1 },
+			{ SM_TURBO_NAME,   0xc4 },
+			MSI_EC_MODE_NULL
+		},
+	},
+	.super_battery = {
+		.address = MSI_EC_ADDR_UNSUPP,
+	},
+	.fan_mode = {
+		.address = 0xd4,
+		.modes = {
+			{ FM_AUTO_NAME,     0x0d },
+			{ FM_ADVANCED_NAME, 0x8d }, 
+			MSI_EC_MODE_NULL
+		},
+	},
+	.cpu = {
+		.rt_temp_address      = 0x68,
+		.rt_fan_speed_address = 0x71,
+	},
+	.gpu = {
+		.rt_temp_address      = 0x80,
+		.rt_fan_speed_address = 0x89,
+	},
+	.leds = {
+		.micmute_led_address = 0x2c,
+		.mute_led_address    = 0x2d,
+		.bit                 = 1,
+	},
+	.kbd_bl = {
+		.bl_mode_address  = MSI_EC_ADDR_UNSUPP,
+		.bl_state_address = MSI_EC_ADDR_UNSUPP,	// Can see 0xd3's value was changed, but not effected
+		.state_base_value = 0x80,
+		.max_state        = 3,
+	},
+};
+
+
+
+static const char *ALLOWED_FW_57[] __initconst = {
+	"1824EMS1.107", // Titan 18 HX Dragon Edition
+	NULL
+};
+
+static struct msi_ec_conf CONF57 __initdata = {
+	.allowed_fw = ALLOWED_FW_57,
+	.charge_control_address = 0xd7,
 	// .usb_share  {
 	// 	.address      = 0xbf, // states: 0x08 || 0x28
 	// 	.bit          = 5,
 	// }, // Like Katana 17 B11UCX
 	.webcam = {
 		.address       = MSI_EC_ADDR_UNSUPP, // Manually slide-able cover
-=======
-	.webcam = {
-		.address       = MSI_EC_ADDR_UNSUPP,
->>>>>>> bcf75bf7
 		.block_address = MSI_EC_ADDR_UNSUPP,
 		.bit           = 1,
 	},
 	.fn_win_swap = {
 		.address = 0xe8,
-<<<<<<< HEAD
 		.bit     = 4, // 0x00 (not flipped) or 0x10 (flipped)
-=======
-		.bit     = 4,
->>>>>>> bcf75bf7
 		.invert  = true,
 	},
 	.cooler_boost = {
 		.address = 0x98,
-<<<<<<< HEAD
 		.bit     = 7, // 0x02 (off) or 0x82 (on)
-=======
-		.bit     = 7,
->>>>>>> bcf75bf7
 	},
 	.shift_mode = {
 		.address = 0xd2,
 		.modes = {
-<<<<<<< HEAD
 			{ SM_ECO_NAME,     0xc2 }, // Eco (Super Battery)
 			{ SM_COMFORT_NAME, 0xc1 }, // Balanced
 			{ SM_TURBO_NAME,   0xc4 }, // Extreme Performance
-=======
-			{ SM_ECO_NAME,     0xc2 },
-			{ SM_COMFORT_NAME, 0xc1 },
-			{ SM_TURBO_NAME,   0xc4 },
->>>>>>> bcf75bf7
 			MSI_EC_MODE_NULL
 		},
 	},
 	.super_battery = {
-<<<<<<< HEAD
 		.address = 0xeb, // 0x0f ( on ) or 0x00 ( off )
 		.mask    = 0x0f,
-=======
-		.address = MSI_EC_ADDR_UNSUPP,
->>>>>>> bcf75bf7
 	},
 	.fan_mode = {
 		.address = 0xd4,
 		.modes = {
 			{ FM_AUTO_NAME,     0x0d },
-<<<<<<< HEAD
 			{ FM_SILENT_NAME,   0x1d },
 			{ FM_ADVANCED_NAME, 0x8d },
-=======
-			{ FM_ADVANCED_NAME, 0x8d }, 
->>>>>>> bcf75bf7
 			MSI_EC_MODE_NULL
 		},
 	},
 	.cpu = {
-<<<<<<< HEAD
 		.rt_temp_address      = 0x68, // Temp in Hex
 		.rt_fan_speed_address = 0x71, // Fan Speed in %
 	},
@@ -4045,29 +4078,13 @@
 	.leds = {
 		.micmute_led_address = 0x2c, // off (0x00) or on (0x02)
 		.mute_led_address    = 0x2d, // off (0x24) or on (0x26)
-=======
-		.rt_temp_address      = 0x68,
-		.rt_fan_speed_address = 0x71,
-	},
-	.gpu = {
-		.rt_temp_address      = 0x80,
-		.rt_fan_speed_address = 0x89,
-	},
-	.leds = {
-		.micmute_led_address = 0x2c,
-		.mute_led_address    = 0x2d,
->>>>>>> bcf75bf7
 		.bit                 = 1,
 	},
 	.kbd_bl = {
 		.bl_mode_address  = MSI_EC_ADDR_UNSUPP,
-<<<<<<< HEAD
 		.bl_modes         = { 0x00, 0x08 }, 
 		.max_mode         = 1,
 		.bl_state_address = MSI_EC_ADDR_UNSUPP, // Technically 0xd3, but its bugged
-=======
-		.bl_state_address = MSI_EC_ADDR_UNSUPP,	// Can see 0xd3's value was changed, but not effected
->>>>>>> bcf75bf7
 		.state_base_value = 0x80,
 		.max_state        = 3,
 	},
@@ -4131,6 +4148,7 @@
 	&CONF54,
 	&CONF55,
 	&CONF56,
+	&CONF57,
 	NULL
 };
 
