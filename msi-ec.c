// SPDX-License-Identifier: GPL-2.0-or-later

/*
 * msi-ec.c - MSI Embedded Controller for laptops support.
 *
 * This driver exports a few files in /sys/devices/platform/msi-laptop:
 *   webcam            Integrated webcam activation
 *   fn_key            Function key location
 *   win_key           Windows key location
 *   battery_mode      Battery health options
 *   cooler_boost      Cooler boost function
 *   shift_mode        CPU & GPU performance modes
 *   fan_mode          FAN performance modes
 *   fw_version        Firmware version
 *   fw_release_date   Firmware release date
 *   cpu/..            CPU related options
 *   gpu/..            GPU related options
 *
 * In addition to these platform device attributes the driver
 * registers itself in the Linux power_supply subsystem and is
 * available to userspace under /sys/class/power_supply/<power_supply>:
 *
 *   charge_control_start_threshold
 *   charge_control_end_threshold
 * 
 * This driver also registers available led class devices for
 * mute, micmute and keyboard_backlight leds
 *
 * This driver might not work on other laptops produced by MSI. Also, and until
 * future enhancements, no DMI data are used to identify your compatibility
 *
 */

#define pr_fmt(fmt) KBUILD_MODNAME ": " fmt

#include "ec_memory_configuration.h"

#include <acpi/battery.h>
#include <linux/acpi.h>
#include <linux/init.h>
#include <linux/kernel.h>
#include <linux/module.h>
#include <linux/moduleparam.h>
#include <linux/platform_device.h>
#include <linux/proc_fs.h>
#include <linux/seq_file.h>
#include <linux/string.h>
#include <linux/slab.h>
#include <linux/version.h>

#define SM_ECO_NAME		"eco"
#define SM_COMFORT_NAME		"comfort"
#define SM_SPORT_NAME		"sport"
#define SM_TURBO_NAME		"turbo"

#define FM_AUTO_NAME		"auto"
#define FM_SILENT_NAME		"silent"
#define FM_BASIC_NAME		"basic"
#define FM_ADVANCED_NAME	"advanced"

static const char *ALLOWED_FW_0[] __initconst = {
	"14C1EMS1.012", // Prestige 14 A10SC
	"14C1EMS1.101",
	"14C1EMS1.102",
	NULL
};

static struct msi_ec_conf CONF0 __initdata = {
	.allowed_fw = ALLOWED_FW_0, // WMI1 based
	.charge_control = {
		.address      = 0xef,
		.offset_start = 0x8a,
		.offset_end   = 0x80,
		.range_min    = 0x8a,
		.range_max    = 0xe4,
	},
	.webcam = {
		.address       = 0x2e,
		.block_address = 0x2f,
		.bit           = 1,
	},
	.fn_win_swap = {
		.address = 0xbf,
		.bit     = 4,
		.invert  = false,
	},
	.cooler_boost = {
		.address = 0x98,
		.bit     = 7,
	},
	.shift_mode = {
		.address = 0xf2,
		.modes = {
			{ SM_ECO_NAME,     0xc2 },
			{ SM_COMFORT_NAME, 0xc1 },
			{ SM_SPORT_NAME,   0xc0 },
			MSI_EC_MODE_NULL
		},
	},
	.super_battery = {
		.address = MSI_EC_ADDR_UNKNOWN, // 0xd5 needs testing
	},
	.fan_mode = {
		.address = 0xf4,
		.modes = {
			{ FM_AUTO_NAME,     0x0d },
			{ FM_SILENT_NAME,   0x1d },
			{ FM_BASIC_NAME,    0x4d },
			{ FM_ADVANCED_NAME, 0x8d },
			MSI_EC_MODE_NULL
		},
	},
	.cpu = {
		.rt_temp_address       = 0x68,
		.rt_fan_speed_address  = 0x71,
		.rt_fan_speed_base_min = 0x19,
		.rt_fan_speed_base_max = 0x37,
		.bs_fan_speed_address  = 0x89,
		.bs_fan_speed_base_min = 0x00,
		.bs_fan_speed_base_max = 0x0f,
	},
	.gpu = {
		.rt_temp_address      = 0x80,
		.rt_fan_speed_address = 0x89,
	},
	.leds = {
		.micmute_led_address = 0x2b,
		.mute_led_address    = 0x2c,
		.bit                 = 2,
	},
	.kbd_bl = {
		.bl_mode_address  = 0x2c,
		.bl_modes         = { 0x00, 0x08 },
		.max_mode         = 1,
		.bl_state_address = 0xf3,
		.state_base_value = 0x80,
		.max_state        = 3,
	},
};

static const char *ALLOWED_FW_1[] __initconst = {
	"17F2EMS1.103", // GF75 Thin 9SC
	"17F2EMS1.104",
	"17F2EMS1.106",
	"17F2EMS1.107",
	NULL
};

static struct msi_ec_conf CONF1 __initdata = {
	.allowed_fw = ALLOWED_FW_1, // WMI1 based
	.charge_control = {
		.address      = 0xef,
		.offset_start = 0x8a,
		.offset_end   = 0x80,
		.range_min    = 0x8a,
		.range_max    = 0xe4,
	},
	.webcam = {
		.address       = 0x2e,
		.block_address = 0x2f,
		.bit           = 1,
	},
	.fn_win_swap = {
		.address = 0xbf,
		.bit     = 4,
		.invert  = false,
	},
	.cooler_boost = {
		.address = 0x98,
		.bit     = 7,
	},
	.shift_mode = {
		.address = 0xf2,
		.modes = {
			{ SM_ECO_NAME,     0xc2 },
			{ SM_COMFORT_NAME, 0xc1 },
			{ SM_SPORT_NAME,   0xc0 },
			{ SM_TURBO_NAME,   0xc4 },
			MSI_EC_MODE_NULL
		},
	},
	.super_battery = {
		.address = MSI_EC_ADDR_UNKNOWN,
	},
	.fan_mode = {
		.address = 0xf4,
		.modes = {
			{ FM_AUTO_NAME,     0x0d },
			{ FM_BASIC_NAME,    0x4d },
			{ FM_ADVANCED_NAME, 0x8d },
			MSI_EC_MODE_NULL
		},
	},
	.cpu = {
		.rt_temp_address       = 0x68,
		.rt_fan_speed_address  = 0x71,
		.rt_fan_speed_base_min = 0x19,
		.rt_fan_speed_base_max = 0x37,
		.bs_fan_speed_address  = 0x89,
		.bs_fan_speed_base_min = 0x00,
		.bs_fan_speed_base_max = 0x0f,
	},
	.gpu = {
		.rt_temp_address      = 0x80,
		.rt_fan_speed_address = 0x89,
	},
	.leds = {
		.micmute_led_address = 0x2b,
		.mute_led_address    = 0x2c,
		.bit                 = 2,
	},
	.kbd_bl = {
		.bl_mode_address  = 0x2c,
		.bl_modes         = { 0x00, 0x08 },
		.max_mode         = 1,
		.bl_state_address = 0xf3,
		.state_base_value = 0x80,
		.max_state        = 3,
	},
};

static const char *ALLOWED_FW_2[] __initconst = {
	"1552EMS1.115", // Modern 15 A11M
	"1552EMS1.118",
	NULL
};

static struct msi_ec_conf CONF2 __initdata = {
	.allowed_fw = ALLOWED_FW_2, // WMI2 based
	.charge_control = {
		.address      = 0xd7,
		.offset_start = 0x8a,
		.offset_end   = 0x80,
		.range_min    = 0x8a,
		.range_max    = 0xe4,
	},
	.webcam = {
		.address       = 0x2e,
		.block_address = 0x2f,
		.bit           = 1,
	},
	.fn_win_swap = {
		.address = 0xe8,
		.bit     = 4,
		.invert  = false,
	},
	.cooler_boost = {
		.address = 0x98,
		.bit     = 7,
	},
	.shift_mode = {
		.address = 0xD2, // because WMI2 device
		.modes = {
			{ SM_ECO_NAME,     0xc2 },
			{ SM_COMFORT_NAME, 0xc1 },
			{ SM_SPORT_NAME,   0xc0 },
			MSI_EC_MODE_NULL
		},
	},
	.super_battery = {
		.address = 0xeb,
		.mask    = 0x0f,
	},
	.fan_mode = {
		.address = 0xd4,
		.modes = {
			{ FM_AUTO_NAME,     0x0d },
			{ FM_SILENT_NAME,   0x1d },
			{ FM_BASIC_NAME,    0x4d },
			{ FM_ADVANCED_NAME, 0x8d },
			MSI_EC_MODE_NULL
		},
	},
	.cpu = {
		.rt_temp_address       = 0x68,
		.rt_fan_speed_address  = 0x71,
		.rt_fan_speed_base_min = 0x19,
		.rt_fan_speed_base_max = 0x37,
		.bs_fan_speed_address  = 0x89,
		.bs_fan_speed_base_min = 0x00,
		.bs_fan_speed_base_max = 0x0f,
	},
	.gpu = {
		.rt_temp_address      = 0x80,
		.rt_fan_speed_address = 0x89,
	},
	.leds = {
		.micmute_led_address = 0x2c,
		.mute_led_address    = 0x2d,
		.bit                 = 1,
	},
	.kbd_bl = {
		.bl_mode_address  = 0x2c, // ?
		.bl_modes         = { 0x00, 0x08 }, // ?
		.max_mode         = 1, // ?
		.bl_state_address = 0xd3,
		.state_base_value = 0x80,
		.max_state        = 3,
	},
};

static const char *ALLOWED_FW_3[] __initconst = {
	"1592EMS1.111", // Summit E16 Flip A12UCT / A12MT
	NULL
};

static struct msi_ec_conf CONF3 __initdata = {
	.allowed_fw = ALLOWED_FW_3, // WMI2 based
	.charge_control = {
		.address      = 0xd7,
		.offset_start = 0x8a,
		.offset_end   = 0x80,
		.range_min    = 0x8a,
		.range_max    = 0xe4,
	},
	.webcam = {
		.address       = 0x2e,
		.block_address = 0x2f,
		.bit           = 1,
	},
	.fn_win_swap = {
		.address = 0xe8,
		.bit     = 4,
		.invert  = false,
	},
	.cooler_boost = {
		.address = 0x98,
		.bit     = 7,
	},
	.shift_mode = {
		.address = 0xd2,
		.modes = {
			{ SM_ECO_NAME,     0xc2 },
			{ SM_COMFORT_NAME, 0xc1 },
			{ SM_SPORT_NAME,   0xc0 },
			MSI_EC_MODE_NULL
		},
	},
	.super_battery = {
		.address = 0xeb,
		.mask    = 0x0f,
	},
	.fan_mode = {
		.address = 0xd4,
		.modes = {
			{ FM_AUTO_NAME,     0x0d },
			{ FM_SILENT_NAME,   0x1d },
			{ FM_BASIC_NAME,    0x4d },
			{ FM_ADVANCED_NAME, 0x8d },
			MSI_EC_MODE_NULL
		},
	},
	.cpu = {
		.rt_temp_address       = 0x68,
		.rt_fan_speed_address  = 0xc9,
		.rt_fan_speed_base_min = 0x19,
		.rt_fan_speed_base_max = 0x37,
		.bs_fan_speed_address  = 0x89,
		.bs_fan_speed_base_min = 0x00,
		.bs_fan_speed_base_max = 0x0f,
	},
	.gpu = {
		.rt_temp_address      = 0x80,
		.rt_fan_speed_address = 0x89,
	},
	.leds = {
		.micmute_led_address = 0x2b,
		.mute_led_address    = 0x2c,
		.bit                 = 1,
	},
	.kbd_bl = {
		.bl_mode_address  = 0x2c,
		.bl_modes         = { 0x00, 0x08 },
		.max_mode         = 1,
		.bl_state_address = 0xd3,
		.state_base_value = 0x80,
		.max_state        = 3,
	},
};

static const char *ALLOWED_FW_4[] __initconst = {
	"16V4EMS1.114", // GS66 Stealth 11UE
	NULL
};

static struct msi_ec_conf CONF4 __initdata = {
	.allowed_fw = ALLOWED_FW_4, // WMI2 based
	.charge_control = {
		.address      = 0xd7,
		.offset_start = 0x8a,
		.offset_end   = 0x80,
		.range_min    = 0x8a,
		.range_max    = 0xe4,
	},
	.webcam = {
		.address       = 0x2e,
		.block_address = 0x2f,
		.bit           = 1,
	},
	.fn_win_swap = {
		.address = MSI_EC_ADDR_UNKNOWN, // supported, but unknown
		.bit     = 4,
		.invert  = false,
	},
	.cooler_boost = {
		.address = 0x98,
		.bit     = 7,
	},
	.shift_mode = {
		.address = 0xd2,
		.modes = {
			{ SM_ECO_NAME,     0xc2 },
			{ SM_COMFORT_NAME, 0xc1 },
			{ SM_SPORT_NAME,   0xc0 },
			MSI_EC_MODE_NULL
		},
	},
	.super_battery = { // may be supported, but address is unknown
		.address = MSI_EC_ADDR_UNKNOWN,
		.mask    = 0x0f,
	},
	.fan_mode = {
		.address = 0xd4,
		.modes = {
			{ FM_AUTO_NAME,     0x0d },
			{ FM_SILENT_NAME,   0x1d },
			{ FM_ADVANCED_NAME, 0x8d },
			MSI_EC_MODE_NULL
		},
	},
	.cpu = {
		.rt_temp_address       = 0x68, // needs testing
		.rt_fan_speed_address  = 0x71, // needs testing
		.rt_fan_speed_base_min = 0x19,
		.rt_fan_speed_base_max = 0x37,
		.bs_fan_speed_address  = MSI_EC_ADDR_UNKNOWN,
		.bs_fan_speed_base_min = 0x00,
		.bs_fan_speed_base_max = 0x0f,
	},
	.gpu = {
		.rt_temp_address      = 0x80,
		.rt_fan_speed_address = MSI_EC_ADDR_UNKNOWN,
	},
	.leds = {
		.micmute_led_address = MSI_EC_ADDR_UNKNOWN,
		.mute_led_address    = MSI_EC_ADDR_UNKNOWN,
		.bit                 = 1,
	},
	.kbd_bl = {
		.bl_mode_address  = MSI_EC_ADDR_UNKNOWN, // ?
		.bl_modes         = { 0x00, 0x08 }, // ?
		.max_mode         = 1, // ?
		.bl_state_address = MSI_EC_ADDR_UNSUPP, // 0xd3, not functional
		.state_base_value = 0x80,
		.max_state        = 3,
	},
};

static const char *ALLOWED_FW_5[] __initconst = {
	"158LEMS1.103", // Alpha 15 B5EE / B5EEK
	"158LEMS1.105",
	"158LEMS1.106",
	NULL
};

static struct msi_ec_conf CONF5 __initdata = {
	.allowed_fw = ALLOWED_FW_5, // WMI1 based
	.charge_control = {
		.address      = 0xef,
		.offset_start = 0x8a,
		.offset_end   = 0x80,
		.range_min    = 0x8a,
		.range_max    = 0xe4,
	},
	.webcam = {
		.address       = 0x2e,
		.block_address = 0x2f,
		.bit           = 1,
	},
	.fn_win_swap = {
		.address = 0xbf,
		.bit     = 4,
		.invert  = true,
	},
	.cooler_boost = {
		.address = 0x98,
		.bit     = 7,
	},
	.shift_mode = {
		.address = 0xf2,
		.modes = {
			{ SM_ECO_NAME,     0xc2 },
			{ SM_COMFORT_NAME, 0xc1 },
			{ SM_TURBO_NAME,   0xc4 },
			MSI_EC_MODE_NULL
		},
	},
	.super_battery = {
		.address = MSI_EC_ADDR_UNKNOWN,
		.mask    = 0x0f,
	},
	.fan_mode = {
		.address = 0xf4,
		.modes = {
			{ FM_AUTO_NAME,     0x0d },
			{ FM_SILENT_NAME,   0x1d },
			{ FM_ADVANCED_NAME, 0x8d },
			MSI_EC_MODE_NULL
		},
	},
	.cpu = {
		.rt_temp_address       = 0x68,
		.rt_fan_speed_address  = 0x71,
		.rt_fan_speed_base_min = 0x19,
		.rt_fan_speed_base_max = 0x37,
		.bs_fan_speed_address  = MSI_EC_ADDR_UNSUPP,
		.bs_fan_speed_base_min = 0x00,
		.bs_fan_speed_base_max = 0x0f,
	},
	.gpu = {
		.rt_temp_address      = MSI_EC_ADDR_UNKNOWN,
		.rt_fan_speed_address = MSI_EC_ADDR_UNKNOWN,
	},
	.leds = {
		.micmute_led_address = 0x2b,
		.mute_led_address    = 0x2c,
		.bit                 = 2,
	},
	.kbd_bl = {
		.bl_mode_address  = MSI_EC_ADDR_UNKNOWN,
		.bl_modes         = { 0x00, 0x08 },
		.max_mode         = 1,
		.bl_state_address = MSI_EC_ADDR_UNSUPP, // 0xf3, not functional (RGB)
		.state_base_value = 0x80,
		.max_state        = 3,
	},
};

static const char *ALLOWED_FW_6[] __initconst = {
	"1542EMS1.102", // GP66 Leopard 10UG / 10UE / 10UH
	"1542EMS1.104",
	NULL
};

static struct msi_ec_conf CONF6 __initdata = {
	.allowed_fw = ALLOWED_FW_6, // WMI1 based
	.charge_control = {
		.address      = 0xef,
		.offset_start = 0x8a,
		.offset_end   = 0x80,
		.range_min    = 0x8a,
		.range_max    = 0xe4,
	},
	.webcam = {
		.address       = 0x2e,
		.block_address = MSI_EC_ADDR_UNSUPP,
		.bit           = 1,
	},
	.fn_win_swap = {
		.address = 0xbf,
		.bit     = 4,
		.invert  = true,
	},
	.cooler_boost = {
		.address = 0x98,
		.bit     = 7,
	},
	.shift_mode = {
		.address = 0xf2,
		.modes = {
			{ SM_ECO_NAME,     0xc2 },
			{ SM_COMFORT_NAME, 0xc1 },
			{ SM_SPORT_NAME,   0xc0 },
			{ SM_TURBO_NAME,   0xc4 },
			MSI_EC_MODE_NULL
		},
	},
	.super_battery = {
		.address = 0xd5,
		.mask    = 0x0f,
	},
	.fan_mode = {
		.address = 0xf4,
		.modes = {
			{ FM_AUTO_NAME,     0x0d },
			{ FM_SILENT_NAME,   0x1d },
			{ FM_ADVANCED_NAME, 0x8d },
			MSI_EC_MODE_NULL
		},
	},
	.cpu = {
		.rt_temp_address       = 0x68,
		.rt_fan_speed_address  = 0xc9,
		.rt_fan_speed_base_min = 0x19,
		.rt_fan_speed_base_max = 0x37,
		.bs_fan_speed_address  = MSI_EC_ADDR_UNSUPP,
		.bs_fan_speed_base_min = 0x00,
		.bs_fan_speed_base_max = 0x0f,
	},
	.gpu = {
		.rt_temp_address      = 0x80,
		.rt_fan_speed_address = MSI_EC_ADDR_UNKNOWN,
	},
	.leds = {
		.micmute_led_address = MSI_EC_ADDR_UNSUPP,
		.mute_led_address    = MSI_EC_ADDR_UNSUPP,
		.bit                 = 2,
	},
	.kbd_bl = {
		.bl_mode_address  = MSI_EC_ADDR_UNKNOWN,
		.bl_modes         = { 0x00, 0x08 },
		.max_mode         = 1,
		.bl_state_address = MSI_EC_ADDR_UNSUPP, // not functional (RGB)
		.state_base_value = 0x80,
		.max_state        = 3,
	},
};

static const char *ALLOWED_FW_7[] __initconst = {
	"17FKEMS1.108", // Bravo 17 A4DDR / A4DDK
	"17FKEMS1.109",
	"17FKEMS1.10A",
	NULL
};

static struct msi_ec_conf CONF7 __initdata = {
	.allowed_fw = ALLOWED_FW_7, // WMI1 based
	.charge_control = {
		.address      = 0xef,
		.offset_start = 0x8a,
		.offset_end   = 0x80,
		.range_min    = 0x8a,
		.range_max    = 0xe4,
	},
	.webcam = {
		.address       = 0x2e,
		.block_address = MSI_EC_ADDR_UNSUPP,
		.bit           = 1,
	},
	.fn_win_swap = {
		.address = 0xbf,
		.bit     = 4,
		.invert  = false,
	},
	.cooler_boost = {
		.address = 0x98,
		.bit     = 7,
	},
	.shift_mode = {
		.address = 0xf2,
		.modes = {
			{ SM_ECO_NAME,     0xc2 },
			{ SM_COMFORT_NAME, 0xc1 },
			{ SM_SPORT_NAME,   0xc0 },
			{ SM_TURBO_NAME,   0xc4 },
			MSI_EC_MODE_NULL
		},
	},
	.super_battery = {
		.address = MSI_EC_ADDR_UNKNOWN, // 0xd5 but has its own set of modes
		.mask    = 0x0f,
	},
	.fan_mode = {
		.address = 0xf4,
		.modes = {
			{ FM_AUTO_NAME,     0x0d }, // d may not be relevant
			{ FM_SILENT_NAME,   0x1d },
			{ FM_ADVANCED_NAME, 0x8d },
			MSI_EC_MODE_NULL
		},
	},
	.cpu = {
		.rt_temp_address       = 0x68,
		.rt_fan_speed_address  = 0xc9,
		.rt_fan_speed_base_min = 0x19,
		.rt_fan_speed_base_max = 0x37,
		.bs_fan_speed_address  = MSI_EC_ADDR_UNSUPP,
		.bs_fan_speed_base_min = 0x00,
		.bs_fan_speed_base_max = 0x0f,
	},
	.gpu = {
		.rt_temp_address      = MSI_EC_ADDR_UNKNOWN,
		.rt_fan_speed_address = MSI_EC_ADDR_UNKNOWN,
	},
	.leds = {
		.micmute_led_address = MSI_EC_ADDR_UNSUPP,
		.mute_led_address    = 0x2c,
		.bit                 = 2,
	},
	.kbd_bl = {
		.bl_mode_address  = MSI_EC_ADDR_UNKNOWN,
		.bl_modes         = { 0x00, 0x08 },
		.max_mode         = 1,
		.bl_state_address = 0xf3,
		.state_base_value = 0x80,
		.max_state        = 3,
	},
};

static const char *ALLOWED_FW_8[] __initconst = {
	"14F1EMS1.114", // Summit E14 Evo A12M
	"14F1EMS1.115",
	"14F1EMS1.116",
	"14F1EMS1.117",
	"14F1EMS1.118",
	"14F1EMS1.119",
	"14F1EMS1.120",
	NULL
};

static struct msi_ec_conf CONF8 __initdata = {
	.allowed_fw = ALLOWED_FW_8, // WMI2 based
	.charge_control = {
		.address      = 0xd7,
		.offset_start = 0x8a,
		.offset_end   = 0x80,
		.range_min    = 0x8a,
		.range_max    = 0xe4,
	},
	.webcam = {
		.address       = 0x2e,
		.block_address = 0x2f,
		.bit           = 1,
	},
	.fn_win_swap = {
		.address = 0xe8,
		.bit     = 4,
		.invert  = false,
	},
	.cooler_boost = {
		.address = 0x98,
		.bit     = 7,
	},
	.shift_mode = {
		.address = 0xd2,
		.modes = {
			{ SM_ECO_NAME,     0xc2 },
			{ SM_COMFORT_NAME, 0xc1 },
			{ SM_SPORT_NAME,   0xc0 },
			MSI_EC_MODE_NULL
		},
	},
	.super_battery = {
		.address = 0xeb,
		.mask    = 0x0f,
	},
	.fan_mode = {
		.address = 0xd4,
		.modes = {
			{ FM_AUTO_NAME,     0x0d },
			{ FM_SILENT_NAME,   0x1d },
			{ FM_ADVANCED_NAME, 0x8d },
			MSI_EC_MODE_NULL
		},
	},
	.cpu = {
		.rt_temp_address       = 0x68,
		.rt_fan_speed_address  = 0x71,
		.rt_fan_speed_base_min = 0x19,
		.rt_fan_speed_base_max = 0x37,
		.bs_fan_speed_address  = MSI_EC_ADDR_UNSUPP,
		.bs_fan_speed_base_min = 0x00,
		.bs_fan_speed_base_max = 0x0f,
	},
	.gpu = {
		.rt_temp_address      = MSI_EC_ADDR_UNKNOWN,
		.rt_fan_speed_address = 0x89,
	},
	.leds = {
		.micmute_led_address = MSI_EC_ADDR_UNSUPP,
		.mute_led_address    = 0x2d,
		.bit                 = 1,
	},
	.kbd_bl = {
		.bl_mode_address  = 0x2c,
		.bl_modes         = { 0x00, 0x80 }, // 00 - on, 80 - 10 sec auto off
		.max_mode         = 1,
		.bl_state_address = 0xd3,
		.state_base_value = 0x80,
		.max_state        = 3,
	},
};

static const char *ALLOWED_FW_9[] __initconst = {
	"14JKEMS1.104", // Modern 14 C5M
	NULL
};

static struct msi_ec_conf CONF9 __initdata = {
	.allowed_fw = ALLOWED_FW_9, // WMI1 based
	.charge_control = {
		.address      = 0xef,
		.offset_start = 0x8a,
		.offset_end   = 0x80,
		.range_min    = 0x8a,
		.range_max    = 0xe4,
	},
	.webcam = {
		.address       = 0x2e,
		.block_address = 0x2f,
		.bit           = 1,
	},
	.fn_win_swap = {
		.address = 0xbf,
		.bit     = 4,
		.invert  = false,
	},
	.cooler_boost = {
		.address = 0x98,
		.bit     = 7,
	},
	.shift_mode = {
		.address = 0xf2,
		.modes = {
			{ SM_ECO_NAME,     0xc2 },
			{ SM_COMFORT_NAME, 0xc1 },
			{ SM_SPORT_NAME,   0xc0 },
			MSI_EC_MODE_NULL
		},
	},
	.super_battery = {
		.address = MSI_EC_ADDR_UNSUPP, // unsupported or enabled by ECO shift
		.mask    = 0x0f,
	},
	.fan_mode = {
		.address = 0xf4,
		.modes = {
			{ FM_AUTO_NAME,     0x0d },
			{ FM_SILENT_NAME,   0x1d },
			{ FM_ADVANCED_NAME, 0x8d },
			MSI_EC_MODE_NULL
		},
	},
	.cpu = {
		.rt_temp_address       = 0x68,
		.rt_fan_speed_address  = 0x71,
		.rt_fan_speed_base_min = 0x00,
		.rt_fan_speed_base_max = 0x96,
		.bs_fan_speed_address  = MSI_EC_ADDR_UNSUPP,
		.bs_fan_speed_base_min = 0x00,
		.bs_fan_speed_base_max = 0x0f,
	},
	.gpu = {
		.rt_temp_address      = MSI_EC_ADDR_UNSUPP,
		.rt_fan_speed_address = MSI_EC_ADDR_UNSUPP,
	},
	.leds = {
		.micmute_led_address = 0x2b,
		.mute_led_address    = 0x2c,
		.bit                 = 2,
	},
	.kbd_bl = {
		.bl_mode_address  = MSI_EC_ADDR_UNSUPP, // not presented in MSI app
		.bl_modes         = { 0x00, 0x08 },
		.max_mode         = 1,
		.bl_state_address = 0xf3,
		.state_base_value = 0x80,
		.max_state        = 3,
	},
};

static const char *ALLOWED_FW_10[] __initconst = {
	"1582EMS1.107", // Katana GF66 11UC / 11UD
	NULL
};

static struct msi_ec_conf CONF10 __initdata = {
	.allowed_fw = ALLOWED_FW_10, // WMI2 based
	.charge_control = {
		.address      = 0xd7,
		.offset_start = 0x8a,
		.offset_end   = 0x80,
		.range_min    = 0x8a,
		.range_max    = 0xe4,
	},
	.webcam = {
		.address       = 0x2e,
		.block_address = 0x2f,
		.bit           = 1,
	},
	.fn_win_swap = {
		.address = MSI_EC_ADDR_UNSUPP,
		.bit     = 4,
		.invert  = false,
	},
	.cooler_boost = {
		.address = 0x98,
		.bit     = 7,
	},
	.shift_mode = {
		.address = 0xd2,
		.modes = {
			{ SM_ECO_NAME,     0xc2 },
			{ SM_COMFORT_NAME, 0xc1 },
			{ SM_SPORT_NAME,   0xc0 },
			{ SM_TURBO_NAME,   0xc4 },
			MSI_EC_MODE_NULL
		},
	},
	.super_battery = {
		.address = 0xe5,
		.mask    = 0x0f,
	},
	.fan_mode = {
		.address = 0xd4,
		.modes = {
			{ FM_AUTO_NAME,     0x0d },
			{ FM_SILENT_NAME,   0x1d },
			{ FM_ADVANCED_NAME, 0x8d },
			MSI_EC_MODE_NULL
		},
	},
	.cpu = {
		.rt_temp_address       = 0x68,
		.rt_fan_speed_address  = 0x71,
		.rt_fan_speed_base_min = 0x19,
		.rt_fan_speed_base_max = 0x37,
		.bs_fan_speed_address  = MSI_EC_ADDR_UNKNOWN,
		.bs_fan_speed_base_min = 0x00,
		.bs_fan_speed_base_max = 0x0f,
	},
	.gpu = {
		.rt_temp_address      = 0x80,
		.rt_fan_speed_address = 0x89,
	},
	.leds = {
		.micmute_led_address = 0x2c,
		.mute_led_address    = 0x2d,
		.bit                 = 1,
	},
	.kbd_bl = {
		.bl_mode_address  = 0x2c,
		.bl_modes         = { 0x00, 0x08 },
		.max_mode         = 1,
		.bl_state_address = 0xd3,
		.state_base_value = 0x80,
		.max_state        = 3,
	},
};

static const char *ALLOWED_FW_11[] __initconst = {
	"16S6EMS1.111", // Prestige 15 A11SCX
	NULL 
};

static struct msi_ec_conf CONF11 __initdata = {
	.allowed_fw = ALLOWED_FW_11, // WMI2 based
	.charge_control = {
		.address      = 0xD7,
		.offset_start = 0x8a,
		.offset_end   = 0x80,
		.range_min    = 0x8a,
		.range_max    = 0xe4,
	},
	.webcam = {
		.address       = 0x2e,
		.block_address = MSI_EC_ADDR_UNKNOWN,
		.bit           = 1,
	},
	.fn_win_swap = {
		.address = 0xe8,
		.bit     = 4,
		.invert  = false,
	},
	.cooler_boost = {
		.address = 0x98,
		.bit     = 7,
	},
	.shift_mode = {
		.address = 0xd2,
		.modes = {
			{ SM_ECO_NAME,     0xc2 },
			{ SM_COMFORT_NAME, 0xc1 },
			{ SM_SPORT_NAME,   0xc0 },
			MSI_EC_MODE_NULL
		},
	},
	.super_battery = {
		.address = 0xeb,
		.mask = 0x0f,
	},
	.fan_mode = {
		.address = 0xd4,
		.modes = {
			{ FM_AUTO_NAME,     0x0d },
			{ FM_SILENT_NAME,   0x1d },
			{ FM_ADVANCED_NAME, 0x4d },
			MSI_EC_MODE_NULL
		},
	},
	.cpu = {
		.rt_temp_address       = 0x68,
		.rt_fan_speed_address  = MSI_EC_ADDR_UNSUPP,
		.bs_fan_speed_address  = MSI_EC_ADDR_UNSUPP,
	},
	.gpu = {
		.rt_temp_address      = MSI_EC_ADDR_UNSUPP,
		.rt_fan_speed_address = MSI_EC_ADDR_UNSUPP,
	},
	.leds = {
		.micmute_led_address = 0x2c,
		.mute_led_address    = 0x2d,
		.bit                 = 1,
	},
	.kbd_bl = {
		.bl_mode_address  = MSI_EC_ADDR_UNKNOWN,
		.bl_modes         = {},
		.max_mode         = 1,
		.bl_state_address = 0xd3,
		.state_base_value = 0x80,
		.max_state        = 3,
	},
};

static const char *ALLOWED_FW_12[] __initconst = {
	"16R6EMS1.104", // GF63 Thin 11UC
	"16R6EMS1.106",
	"16R6EMS1.107",
	NULL
};

static struct msi_ec_conf CONF12 __initdata = {
	.allowed_fw = ALLOWED_FW_12, // WMI2 based
	.charge_control = {
		.address      = 0xd7,
		.offset_start = 0x8a,
		.offset_end   = 0x80,
		.range_min    = 0x8a,
		.range_max    = 0xe4,
	},
	.webcam = {
		.address       = 0x2e,
		.block_address = 0x2f,
		.bit           = 1,
	},
	.fn_win_swap = {
		.address = 0xe8,
		.bit     = 4,
		.invert  = false,
	},
	.cooler_boost = {
		.address = 0x98,
		.bit     = 7,
	},
	.shift_mode = {
		.address = 0xd2,
		.modes = {
			{ SM_ECO_NAME,     0xc2 },
			{ SM_COMFORT_NAME, 0xc1 },
			{ SM_SPORT_NAME,   0xc0 },
			{ SM_TURBO_NAME,   0xc4 },
			MSI_EC_MODE_NULL
		},
	},
	.super_battery = {
		.address = MSI_EC_ADDR_UNSUPP, // 0xeb
		.mask    = 0x0f, // 00, 0f
	},
	.fan_mode = {
		.address = 0xd4,
		.modes = {
			{ FM_AUTO_NAME,     0x0d },
			{ FM_SILENT_NAME,   0x1d },
			{ FM_ADVANCED_NAME, 0x8d },
			MSI_EC_MODE_NULL
		},
	},
	.cpu = {
		.rt_temp_address       = 0x68,
		.rt_fan_speed_address  = 0x71,
		.rt_fan_speed_base_min = 0x19,
		.rt_fan_speed_base_max = 0x37,
		.bs_fan_speed_address  = MSI_EC_ADDR_UNSUPP,
		.bs_fan_speed_base_min = 0x00,
		.bs_fan_speed_base_max = 0x0f,
	},
	.gpu = {
		.rt_temp_address      = MSI_EC_ADDR_UNSUPP,
		.rt_fan_speed_address = 0x89,
	},
	.leds = {
		.micmute_led_address = MSI_EC_ADDR_UNSUPP,
		.mute_led_address    = 0x2d,
		.bit                 = 1,
	},
	.kbd_bl = {
		.bl_mode_address  = MSI_EC_ADDR_UNKNOWN,
		.bl_modes         = { 0x00, 0x08 },
		.max_mode         = 1,
		.bl_state_address = 0xd3,
		.state_base_value = 0x80,
		.max_state        = 3,
	},
};

static const char *ALLOWED_FW_13[] __initconst = {
	"1594EMS1.109", // Prestige 16 Studio A13VE
	NULL
};

static struct msi_ec_conf CONF13 __initdata = {
	.allowed_fw = ALLOWED_FW_13, // WMI2 based
	.charge_control = {
		.address      = 0xd7,
		.offset_start = 0x8a,
		.offset_end   = 0x80,
		.range_min    = 0x8a,
		.range_max    = 0xe4,
	},
	.webcam = {
		.address       = 0x2e,
		.block_address = 0x2f,
		.bit           = 1,
	},
	.fn_win_swap = {
		.address = 0xe8,
		.bit     = 4, // 0x00-0x10
		.invert  = false,
	},
	.cooler_boost = {
		.address = 0x98,
		.bit     = 7,
	},
	.shift_mode = {
		.address = 0xd2,
		.modes = {
			{ SM_ECO_NAME,     0xc2 }, // super battery
			{ SM_COMFORT_NAME, 0xc1 }, // balanced
			{ SM_TURBO_NAME,   0xc4 }, // extreme
			MSI_EC_MODE_NULL
		},
	},
	.super_battery = {
		.address = MSI_EC_ADDR_UNSUPP,
		.mask    = 0x0f, // 00, 0f
	},
	.fan_mode = {
		.address = 0xd4,
		.modes = {
			{ FM_AUTO_NAME,     0x0d },
			{ FM_SILENT_NAME,   0x1d },
			{ FM_ADVANCED_NAME, 0x8d },
			MSI_EC_MODE_NULL
		},
	},
	.cpu = {
		.rt_temp_address       = 0x68,
		.rt_fan_speed_address  = 0x71, // 0x0-0x96
		.rt_fan_speed_base_min = 0x00,
		.rt_fan_speed_base_max = 0x96,
		.bs_fan_speed_address  = MSI_EC_ADDR_UNSUPP,
		.bs_fan_speed_base_min = 0x00,
		.bs_fan_speed_base_max = 0x0f,
	},
	.gpu = {
		.rt_temp_address      = 0x80,
		.rt_fan_speed_address = 0x89,
	},
	.leds = {
		.micmute_led_address = 0x2c,
		.mute_led_address    = 0x2d,
		.bit                 = 1,
	},
	.kbd_bl = {
		.bl_mode_address  = 0x2c, // KB auto turn off
		.bl_modes         = { 0x00, 0x08 }, // always on; off after 10 sec
		.max_mode         = 1,
		.bl_state_address = 0xd3,
		.state_base_value = 0x80,
		.max_state        = 3,
	},
};

static const char *ALLOWED_FW_14[] __initconst = {
	"17L2EMS1.108", // Katana 17 B11UCX, Katana GF76 11UC
	NULL
};

static struct msi_ec_conf CONF14 __initdata = {
	.allowed_fw = ALLOWED_FW_14, // WMI2 based
	.charge_control = {
		.address      = 0xd7,
		.offset_start = 0x8a,
		.offset_end   = 0x80,
		.range_min    = 0x8a,
		.range_max    = 0xe4,
	},
	// .usb_share  {
	// 	.address      = 0xbf, // states: 0x08 || 0x28
	// 	.bit          = 5,
	// }
	.webcam = {
		.address       = 0x2e,
		.block_address = 0x2f,
		.bit           = 1,
	},
	.fn_win_swap = {
		.address = 0xe8, // states: 0x40 || 0x50
		.bit     = 4,
		.invert  = true,
	},
	.cooler_boost = {
		.address = 0x98, // states: 0x02 || 0x82
		.bit     = 7,
	},
	.shift_mode = {
		.address = 0xd2, // Performance Level
		.modes = {
			{ SM_ECO_NAME,     0xc2 }, // Low
			{ SM_COMFORT_NAME, 0xc1 }, // Medium
			{ SM_SPORT_NAME,   0xc0 }, // High
			{ SM_TURBO_NAME,   0xc4 }, // Turbo
			MSI_EC_MODE_NULL
			
		},
	},
	.super_battery = {
		.address = MSI_EC_ADDR_UNSUPP, // enabled by Low Performance Level
		// .address = 0xeb, // states: 0x00 || 0x0f
		.mask    = 0x0f,
	},
	.fan_mode = {
		.address = 0xd4,
		.modes = {
			{ FM_AUTO_NAME,     0x0d },
			{ FM_SILENT_NAME,   0x1d },
			{ FM_ADVANCED_NAME, 0x8d },
			MSI_EC_MODE_NULL
		},
	},
	.cpu = {
		.rt_temp_address       = 0x68,
		.rt_fan_speed_address  = 0xc9,
		.rt_fan_speed_base_min = 0x00, // ?
		.rt_fan_speed_base_max = 0x96, // ?
		.bs_fan_speed_address  = MSI_EC_ADDR_UNSUPP,
		.bs_fan_speed_base_min = 0x00, // ?
		.bs_fan_speed_base_max = 0x0f, // ?
		// .rt_temp_table_start_adress = 0x6a,
		// .rt_fan_speed_table_start_address = 0x72,
	},
	.gpu = {
		.rt_temp_address      = 0x80,
		.rt_fan_speed_address = 0xcb,
		// .rt_temp_table_start_adress = 0x82,
		// .rt_fan_speed_table_start_address = 0x8a,
	},
	.leds = {
		.micmute_led_address = 0x2c, // states: 0x00 || 0x02
		.mute_led_address    = 0x2d, // states: 0x04 || 0x06
		.bit                 = 1,
	},
	.kbd_bl = {
		// .bl_mode_address  = 0x2c, // ?
		.bl_mode_address  = MSI_EC_ADDR_UNSUPP,
		.bl_modes         = { 0x00, 0x08 }, // ? always on; off after 10 sec
		.max_mode         = 1, // ?
		.bl_state_address = 0xd3,
		.state_base_value = 0x80,
		.max_state        = 3,
	},
};

static const char *ALLOWED_FW_15[] __initconst = {
	"15CKEMS1.108", // Delta 15 A5EFK
	NULL
};

static struct msi_ec_conf CONF15 __initdata = {
	.allowed_fw = ALLOWED_FW_15, // WMI1 based
	.charge_control = {
		.address      = 0xef,
		.offset_start = 0x8a, 
		.offset_end   = 0x80,
		.range_min    = 0x8a,
		.range_max    = 0xe4,
	},
	.webcam = {
		.address       = 0x2e, 
		.block_address = 0x2f,
		.bit           = 1,
	},
	.fn_win_swap = {
		.address = 0xbf,
		.bit     = 4,
		.invert  = false,
	},
	.cooler_boost = {
		.address = 0x98,
		.bit     = 7,
	},
	.shift_mode = {
		.address = 0xf2, 
		.modes = {
			{ SM_ECO_NAME,     0xa5 }, // super battery
			{ SM_COMFORT_NAME, 0xa1 }, // balanced
			{ SM_TURBO_NAME,   0xa0 }, // extreme
			MSI_EC_MODE_NULL
		},
	},
	.super_battery = {
		.address = MSI_EC_ADDR_UNKNOWN,
		.mask    = 0x0f
	},
	.fan_mode = {
		.address = 0xf4, 
		.modes = {
			{ FM_AUTO_NAME,     0x0d },
			{ FM_SILENT_NAME,   0x1d },
			{ FM_ADVANCED_NAME, 0x8d },
			MSI_EC_MODE_NULL
		},
	},
	.cpu = {
		.rt_temp_address       = 0x68, 
		.rt_fan_speed_address  = 0xc9, 
		.rt_fan_speed_base_min = 0x00,
		.rt_fan_speed_base_max = 0x96,
		.bs_fan_speed_address  = 0xcd, 
		.bs_fan_speed_base_min = 0x00,
		.bs_fan_speed_base_max = 0x0f,
	},
	.gpu = {
		.rt_temp_address      = 0x80,  
		.rt_fan_speed_address = 0xcb, 
	},
	.leds = {
		.micmute_led_address = 0x2b,
		.mute_led_address    = 0x2d,
		.bit                 = 2,
	},
	.kbd_bl = {
		.bl_mode_address  = MSI_EC_ADDR_UNSUPP,
		.bl_modes         = { 0x00, 0x01 },
		.max_mode         = 1,
		.bl_state_address = MSI_EC_ADDR_UNSUPP, // RGB
		.state_base_value = 0x80,
		.max_state        = 3,
	},
};

static const char *ALLOWED_FW_16[] __initconst = {
	"155LEMS1.105", // Modern 15 A5M
	"155LEMS1.106",
	NULL
};

static struct msi_ec_conf CONF16 __initdata = {
	.allowed_fw = ALLOWED_FW_16, // WMI1 based
	.charge_control = {
		.address      = 0xef,
		.offset_start = 0x8a,
		.offset_end   = 0x80,
		.range_min    = 0x8a,
		.range_max    = 0xe4,
	},
	.webcam = {
		.address       = 0x2e,
		.block_address = 0x2f,
		.bit           = 1,
	},
	.fn_win_swap = {
		.address = 0xbf,
		.bit     = 4,
		.invert  = false,
	},
	.cooler_boost = {
		.address = 0x98,
		.bit     = 7,
	},
	.shift_mode = {
		.address = 0xf2,
		.modes = {
			{ SM_ECO_NAME,     0xc2 },
			{ SM_COMFORT_NAME, 0xc1 },
			{ SM_SPORT_NAME,   0xc0 },
			MSI_EC_MODE_NULL
		},
	},
	.super_battery = {
		.address = MSI_EC_ADDR_UNKNOWN, // 0xed
		.mask    = 0x0f, // a5, a4, a2
	},
	.fan_mode = {
		.address = 0xf4,
		.modes = {
			{ FM_AUTO_NAME,     0x0d },
			{ FM_SILENT_NAME,   0x1d },
			{ FM_ADVANCED_NAME, 0x8d },
			MSI_EC_MODE_NULL
		},
	},
	.cpu = {
		.rt_temp_address       = 0x68,
		.rt_fan_speed_address  = 0x71,
		.rt_fan_speed_base_min = 0x19,
		.rt_fan_speed_base_max = 0x37,
		.bs_fan_speed_address  = MSI_EC_ADDR_UNSUPP,
		.bs_fan_speed_base_min = 0x00,
		.bs_fan_speed_base_max = 0x0f,
	},
	.gpu = {
		.rt_temp_address      = MSI_EC_ADDR_UNKNOWN,
		.rt_fan_speed_address = MSI_EC_ADDR_UNKNOWN,
	},
	.leds = {
		.micmute_led_address = 0x2b,
		.mute_led_address    = 0x2c,
		.bit                 = 2,
	},
	.kbd_bl = {
		.bl_mode_address  = MSI_EC_ADDR_UNKNOWN,
		.bl_modes         = { 0x00, 0x08 },
		.max_mode         = 1,
		.bl_state_address = 0xf3,
		.state_base_value = 0x80,
		.max_state        = 3,
	},
};

static const char *ALLOWED_FW_17[] __initconst = {
	"15K1IMS1.110", // Cyborg 15 A12VF
	NULL
};

static struct msi_ec_conf CONF17 __initdata = {
	.allowed_fw = ALLOWED_FW_17, // WMI2 based
	.charge_control = {
		.address      = 0xd7,
		.offset_start = 0x8a,
		.offset_end   = 0x80,
		.range_min    = 0x8a,
		.range_max    = 0xe4,
	},
	// .usb_share  {
	// 	.address      = 0xbf, // states: 0x08 || 0x28
	// 	.bit          = 5,
	// }, // Like Katana 17 B11UCX
	.webcam = {
		.address       = 0x2e,
		.block_address = 0x2f,
		.bit           = 1,
	},
	.fn_win_swap = {
		.address = 0xe8,
		.bit     = 4, // 0x01-0x11
		.invert  = true,
	},
	.cooler_boost = {
		.address = 0x98,
		.bit     = 7,
	},
	.shift_mode = {
		.address = 0xd2,
		.modes = {
			{ SM_ECO_NAME,     0xc2 }, // super battery
			{ SM_COMFORT_NAME, 0xc1 }, // balanced
			{ SM_TURBO_NAME,   0xc4 }, // extreme
			MSI_EC_MODE_NULL
		},
	},
	.super_battery = {
		.address = 0xeb, // 0x0F ( on ) or 0x00 ( off ) on 0xEB
		.mask    = 0x0f, // 00, 0f
	},
	.fan_mode = {
		.address = 0xd4,
		.modes = {
			{ FM_AUTO_NAME,     0x0d },
			{ FM_SILENT_NAME,   0x1d },
			{ FM_ADVANCED_NAME, 0x8d },
			MSI_EC_MODE_NULL
		},
	},
	.cpu = {
		.rt_temp_address       = 0x68,
		.rt_fan_speed_address  = 0x71,
		.rt_fan_speed_base_min = 0x00,
		.rt_fan_speed_base_max = 0x96,
		.bs_fan_speed_address  = MSI_EC_ADDR_UNSUPP,
		.bs_fan_speed_base_min = 0x00,
		.bs_fan_speed_base_max = 0x0f,
		// n/rpm register is C9
	},
	.gpu = {
		.rt_temp_address      = 0x80,
		.rt_fan_speed_address = 0x89,
	},
	.leds = {
		.micmute_led_address = 0x2c,
		.mute_led_address    = 0x2d,
		.bit                 = 1,
	},
	.kbd_bl = {
		.bl_mode_address  = 0x2c, // KB auto turn off
		.bl_modes         = { 0x00, 0x08 }, // always on; off after 10 sec
		.max_mode         = 1,
		.bl_state_address = 0xd3,
		.state_base_value = 0x80,
		.max_state        = 3,
	},
};

static const char *ALLOWED_FW_18[] __initconst = {
	"15HKEMS1.104", // Modern 15 B7M
	NULL
};

static struct msi_ec_conf CONF18 __initdata = {
	.allowed_fw = ALLOWED_FW_18, // WMI1 based
	.charge_control = {
		.address      = 0xef,
		.offset_start = 0x8a,
		.offset_end   = 0x80,
		.range_min    = 0x8a,
		.range_max    = 0xe4,
	},
	.webcam = {
		.address       = 0x2e,
		.block_address = 0x2f,
		.bit           = 1,
	},
	.fn_win_swap = {
		.address = 0xbf,
		.bit     = 4,
		.invert  = false,
	},
	.cooler_boost = {
		.address = 0x98,
		.bit     = 7,
	},
	.shift_mode = {
		.address = 0xf2,
		.modes = {
			{ SM_ECO_NAME,     0xc2 },
			{ SM_COMFORT_NAME, 0xc1 },
			{ SM_SPORT_NAME,   0xc0 },
			MSI_EC_MODE_NULL
		},
	},
	.super_battery = {
		.address = MSI_EC_ADDR_UNSUPP, // unsupported or enabled by ECO shift
		.mask    = 0x0f,
	},
	.fan_mode = {
		.address = 0xf4,
		.modes = {
			{ FM_AUTO_NAME,     0x0d },
			{ FM_SILENT_NAME,   0x1d },
			{ FM_ADVANCED_NAME, 0x8d },
			MSI_EC_MODE_NULL
		},
	},
	.cpu = {
		.rt_temp_address       = 0x68,
		.rt_fan_speed_address  = 0x71,
		.rt_fan_speed_base_min = 0x00,
		.rt_fan_speed_base_max = 0x96,
		.bs_fan_speed_address  = MSI_EC_ADDR_UNSUPP,
		.bs_fan_speed_base_min = 0x00,
		.bs_fan_speed_base_max = 0x0f,
	},
	.gpu = {
		.rt_temp_address      = MSI_EC_ADDR_UNSUPP,
		.rt_fan_speed_address = MSI_EC_ADDR_UNSUPP,
	},
	.leds = {
		.micmute_led_address = 0x2b,
		.mute_led_address    = 0x2c,
		.bit                 = 2,
	},
	.kbd_bl = {
		.bl_mode_address  = MSI_EC_ADDR_UNSUPP, // not presented in MSI app
		.bl_modes         = { 0x00, 0x08 },
		.max_mode         = 1,
		.bl_state_address = 0xf3,
		.state_base_value = 0x80,
		.max_state        = 3,
	},
};

static const char *ALLOWED_FW_19[] __initconst = { 
	"1543EMS1.113", // GP66 Leopard 11UG / 11U*
	NULL 
};

static struct msi_ec_conf CONF19 __initdata = {
	.allowed_fw = ALLOWED_FW_19, // WMI2 based
	.charge_control = {
		.address      = 0xd7,
		.offset_start = 0x8a,
		.offset_end   = 0x80,
		.range_min    = 0x8a,
		.range_max    = 0xe4,
	},
	.webcam = {
		.address       = 0x2e,
		.block_address = MSI_EC_ADDR_UNSUPP,
		.bit           = 1,
	},
	.fn_win_swap = {
		.address = 0xe8,
		.bit     = 4,
		.invert  = false,
	},
	.cooler_boost = {
		.address = 0x98,
		.bit     = 7,
	},
	.shift_mode = {
		.address = 0xd2,
		.modes = {
			{ SM_ECO_NAME,     0xc2 },
			{ SM_COMFORT_NAME, 0xc1 },
			{ SM_SPORT_NAME,   0xc0 },
			{ SM_TURBO_NAME,   0xc4 },
			MSI_EC_MODE_NULL
		},
	},
	.super_battery = {
		.address = 0xeb,
		.mask    = 0x0f,
	},
	.fan_mode = {
		.address = 0xd4,
		.modes = {
			{ FM_AUTO_NAME,     0x0d },
			{ FM_SILENT_NAME,   0x1d },
			{ FM_ADVANCED_NAME, 0x8d },
			MSI_EC_MODE_NULL
		},
	},
	.cpu = {
		.rt_temp_address       = 0x68,
		.rt_fan_speed_address  = 0xc9,
		.rt_fan_speed_base_min = 0x19,
		.rt_fan_speed_base_max = 0x96,
		.bs_fan_speed_address  = MSI_EC_ADDR_UNKNOWN,
		.bs_fan_speed_base_min = 0x00,
		.bs_fan_speed_base_max = 0x0f,
	},
	.gpu = {
		.rt_temp_address      = 0x80,
		.rt_fan_speed_address = 0x89,
	},
	.leds = {
		.micmute_led_address = MSI_EC_ADDR_UNKNOWN,
		.mute_led_address    = MSI_EC_ADDR_UNKNOWN,
		.bit                 = 1,
	},
	.kbd_bl = {
		.bl_mode_address  = MSI_EC_ADDR_UNKNOWN,
		.bl_modes         = {},
		.max_mode         = 1,
		.bl_state_address = 0xd3,
		.state_base_value = 0x80,
		.max_state        = 3,
	},
};

static const char *ALLOWED_FW_20[] __initconst = {
	"1581EMS1.107", // Katana GF66 11UE / 11UG
	NULL
};

static struct msi_ec_conf CONF20 __initdata = {
	.allowed_fw = ALLOWED_FW_20, // WMI2 based
	.charge_control = { // tested
		.address      = 0xd7,
		.offset_start = 0x8a,
		.offset_end   = 0x80,
		.range_min    = 0x8a,
		.range_max    = 0xe4,
	},
	.webcam = { // tested
		.address       = 0x2e,
		.block_address = 0x2f,
		.bit           = 1,
	},
	.fn_win_swap = { // tested
		.address = 0xe8,
		.bit     = 4,
		.invert  = true,
	},
	.cooler_boost = { // tested
		.address = 0x98,
		.bit     = 7,
	},
	.shift_mode = { // tested
		.address = 0xd2,
		.modes = {
			{ SM_ECO_NAME,     0xc2 },
			{ SM_COMFORT_NAME, 0xc1 },
			{ SM_SPORT_NAME,   0xc0 },
			{ SM_TURBO_NAME,   0xc4 },
			MSI_EC_MODE_NULL
		},
	},
	.super_battery = { // tested
		.address = 0xeb,
		.mask    = 0x0f,
	},
	.fan_mode = { // tested
		.address = 0xd4,
		.modes = {
			{ FM_AUTO_NAME,     0x0d },
			{ FM_SILENT_NAME,   0x1d },
			{ FM_ADVANCED_NAME, 0x8d },
			MSI_EC_MODE_NULL
		},
	},
	.cpu = {
		.rt_temp_address       = 0x68, // tested
		.rt_fan_speed_address  = 0xc9, // tested
		.rt_fan_speed_base_min = 0x00, // ! observed on machine (0x35 when fans was at min), but not working !
		.rt_fan_speed_base_max = 0x96, // ! ^ (0x56 with fans on cooler boost) !
		.bs_fan_speed_address  = MSI_EC_ADDR_UNSUPP, // reason: no such setting in the "MSI Center", checked in version 2.0.35
		.bs_fan_speed_base_min = 0x00,
		.bs_fan_speed_base_max = 0x0f,
	},
	.gpu = {
		.rt_temp_address      = 0x80, // tested
		.rt_fan_speed_address = 0xcb, // ! observed the file reporting over 100% fan speed, which should not be possible !
	},
	.leds = { // tested
		.micmute_led_address = 0x2c,
		.mute_led_address    = 0x2d,
		.bit                 = 1,
	},
	.kbd_bl = { // tested
		.bl_mode_address  = MSI_EC_ADDR_UNSUPP, // reason: no such setting in the "MSI Center", checked in version 2.0.35
		.bl_modes         = { 0x00, 0x08 },
		.max_mode         = 1,
		.bl_state_address = 0xd3,
		.state_base_value = 0x80,
		.max_state        = 3,
	},
};

static const char *ALLOWED_FW_21[] __initconst = {
	"16R3EMS1.102", // GF63 Thin 9SC
	"16R3EMS1.104",
	NULL
};

static struct msi_ec_conf CONF21 __initdata = {
	.allowed_fw = ALLOWED_FW_21, // WMI1 based
	.charge_control = {
		.address      = 0xef,
		.offset_start = 0x8a,
		.offset_end   = 0x80,
		.range_min    = 0xbc,
		.range_max    = 0xe4,
	},
	.webcam = {
		.address       = 0x2e,
		.block_address = 0x2f,
		.bit           = 1,
	},
	.fn_win_swap = {
		.address = 0xbf,
		.bit     = 4,
		.invert  = true,
	},
	.cooler_boost = {
		.address = 0x98,
		.bit     = 7,
	},
	.shift_mode = {
		.address = 0xf2,
		.modes = {
			{ SM_ECO_NAME,     0xc2 },
			{ SM_COMFORT_NAME, 0xc1 },
			{ SM_SPORT_NAME,   0xc0 },
			{ SM_TURBO_NAME,   0xc4 },
			MSI_EC_MODE_NULL
		},
	},
	.super_battery = {
		.address = MSI_EC_ADDR_UNSUPP,
		.mask    = 0x0f,
	},
	.fan_mode = {
		.address = 0xf4,
		.modes = {
			{ FM_AUTO_NAME,     0x0d },
			{ FM_BASIC_NAME,    0x4d },
			{ FM_ADVANCED_NAME, 0x8d },
			MSI_EC_MODE_NULL
		},
	},
	.cpu = {
		.rt_temp_address       = 0x68,
		.rt_fan_speed_address  = 0x71,
		.rt_fan_speed_base_min = 0x00,
		.rt_fan_speed_base_max = 0x64,
		.bs_fan_speed_address  = MSI_EC_ADDR_UNKNOWN,
		.bs_fan_speed_base_min = 0x00,
		.bs_fan_speed_base_max = 0x0f,
		// .rt_temp_table_start_adress = ,
		// .rt_fan_speed_table_start_address = ,
	},
	.gpu = {
		.rt_temp_address      = 0x80,
		.rt_fan_speed_address = 0x89,
		// .rt_temp_table_start_adress = ,
		// .rt_fan_speed_table_start_address = ,
	},
	.leds = {
		.micmute_led_address = MSI_EC_ADDR_UNSUPP,
		.mute_led_address    = 0x2d,
		.bit                 = 1,
	},
	.kbd_bl = {
		.bl_mode_address  = MSI_EC_ADDR_UNSUPP, // Only mode is solid red
		.bl_modes         = { 0x00, 0x08 },
		.max_mode         = 1,
		.bl_state_address = 0xf3,
		.state_base_value = 0x80,
		.max_state        = 3,
	},
};

static const char *ALLOWED_FW_22[] __initconst = {
	"17LLEMS1.106", // Alpha 17 B5EEK
	NULL
};

static struct msi_ec_conf CONF22 __initdata = {
	.allowed_fw = ALLOWED_FW_22, // WMI1 based
	.charge_control = {
		.address      = 0xef,
		.offset_start = 0x8a,
		.offset_end   = 0x80,
		.range_min    = 0x8a,
		.range_max    = 0xe4,
	},
	.webcam = {
		.address       = 0x2e,
		.block_address = 0x2f,
		.bit           = 1,
	},
	.fn_win_swap = {
		.address = 0xbf,
		.bit     = 4,
		.invert  = true,
	},
	.cooler_boost = {
		.address = 0x98,
		.bit     = 7,
	},
	.shift_mode = {
		.address = 0xf2,
		.modes = {
			{ SM_ECO_NAME,     0xc2 }, // super_battery = 0xa5
			{ SM_COMFORT_NAME, 0xc1 }, // super_battery = 0xa4
			{ SM_SPORT_NAME,   0xc1 }, // super_battery = 0xa1
			{ SM_TURBO_NAME,   0xc4 }, // super_battery = 0xa0
			MSI_EC_MODE_NULL
		},
	},
	.super_battery = {
		.address = MSI_EC_ADDR_UNKNOWN, // knwon. 0xd5.
		.mask    = 0x0f,
	},
	.fan_mode = {
		.address = 0xf4,
		.modes = {
			{ FM_AUTO_NAME,     0x0d },
			{ FM_SILENT_NAME,   0x1d },
			{ FM_ADVANCED_NAME, 0x8d },
			MSI_EC_MODE_NULL
		},
	},
	.cpu = {
		.rt_temp_address       = 0x68,
		.rt_fan_speed_address  = 0x71,
		.rt_fan_speed_base_min = 0x19,
		.rt_fan_speed_base_max = 0x37,
		.bs_fan_speed_address  = MSI_EC_ADDR_UNKNOWN,
		.bs_fan_speed_base_min = 0x00,
		.bs_fan_speed_base_max = 0x0f,
	},
	.gpu = {
		.rt_temp_address      = 0x80,
		.rt_fan_speed_address = 0x89,
	},
	.leds = {
		.micmute_led_address = 0x2b,
		.mute_led_address    = 0x2c,
		.bit                 = 2,
	},
	.kbd_bl = {
		.bl_mode_address  = MSI_EC_ADDR_UNKNOWN,
		.bl_modes         = { 0x00, 0x08 },
		.max_mode         = 1,
		.bl_state_address = MSI_EC_ADDR_UNSUPP, // RGB
		.state_base_value = 0x80,
		.max_state        = 3,
	},
};

static const char *ALLOWED_FW_23[] __initconst = {
	"16WKEMS1.105", // MSI Bravo 15 A4DDR (issue #134)
	NULL
};

static struct msi_ec_conf CONF23 __initdata = {
	.allowed_fw = ALLOWED_FW_23, // WMI1 based
	.charge_control = { // threshold
		.address      = 0xef,
		.offset_start = 0x8a,
		.offset_end   = 0x80,
		.range_min    = 0x8a,
		.range_max    = 0xe4, // 0xe4 = 100%, but 0x80 too?
	},
	.webcam = {
		.address       = 0x2e,
		.block_address = MSI_EC_ADDR_UNSUPP, // not in MSI app
		.bit           = 1,
	},
	.fn_win_swap = {
		.address = 0xbf,
		.bit     = 4,
		.invert  = true,
	},
	.cooler_boost = {
		.address = 0x98,
		.bit     = 7,
	},
	.shift_mode = {
		.address = 0xf2,
		.modes = {
			// values can also be 0x81... when booting on Linux
			{ SM_COMFORT_NAME, 0xc1 }, // Silent / Balanced / AI
			{ SM_ECO_NAME,     0xc2 }, // Super Battery
			{ SM_TURBO_NAME,   0xc4 }, // Performance
			MSI_EC_MODE_NULL
		},
	},
	.super_battery = {
		.address = MSI_EC_ADDR_UNSUPP, // enabled by "Super Battery" shift mode?
	},
	.fan_mode = {
		.address = 0xf4,
		.modes = {
			// 'd' is not relevant, values can also be 0x00... or 0x03...
			{ FM_AUTO_NAME,     0x0d },
			{ FM_SILENT_NAME,   0x1d },
			{ FM_ADVANCED_NAME, 0x8d },
			MSI_EC_MODE_NULL
		},
	},
	.cpu = {
		.rt_temp_address       = 0x68, // a second value/sensor is at 0x64
		.rt_fan_speed_address  = 0x71, // target speed
		.rt_fan_speed_base_min = 0x00,
		.rt_fan_speed_base_max = 0x96, // at 150%
		.bs_fan_speed_address  = MSI_EC_ADDR_UNSUPP,
		.bs_fan_speed_base_min = 0x00,
		.bs_fan_speed_base_max = 0x0f,
		// current RPM speed is 480000/x
		// with x 2 bytes at 0xcc and 0xcd
	},
	.gpu = {
		.rt_temp_address      = 0x80,
		.rt_fan_speed_address = 0x89, // target speed
		// current RPM speed is 480000/x
		// with x 2 bytes at 0xca and 0xcb
	},
	.leds = {
		// No LED indicator
		.micmute_led_address = MSI_EC_ADDR_UNSUPP,
		.mute_led_address    = MSI_EC_ADDR_UNSUPP,
	},
	.kbd_bl = {
		.bl_mode_address  = MSI_EC_ADDR_UNSUPP, // not in MSI Center
		.bl_modes         = { 0x00, 0x08 },
		.max_mode         = 1,
		.bl_state_address = 0xf3,
		.state_base_value = 0x80,
		.max_state        = 3,
	},
};

static const char *ALLOWED_FW_24[] __initconst = {
	"14D1EMS1.103", // Modern 14 B10MW (#100)
	NULL
};

static struct msi_ec_conf CONF24 __initdata = {
	.allowed_fw = ALLOWED_FW_24, // WMI1 based
	.charge_control = {
		.address      = 0xef,
		.offset_start = 0x8a,
		.offset_end   = 0x80,
		.range_min    = 0x8a,
		.range_max    = 0xe4,
	},
	.webcam = {
		.address       = 0x2E,
		.block_address = 0x2F,
		.bit           = 1,
	},
	.fn_win_swap = {
		.address = 0xBF,
		.bit     = 4,
		.invert  = true,
	},
	.cooler_boost = {
		.address = 0x98,
		.bit     = 7,
	},
	.shift_mode = {
		.address = 0xf2,
		.modes = {
			{ SM_ECO_NAME,     0xC2 }, // Super Battery
			{ SM_COMFORT_NAME, 0xC1 }, // + Silent
			{ SM_SPORT_NAME,   0xC0 },
			MSI_EC_MODE_NULL
		},
	},
	.super_battery = {
		.address = MSI_EC_ADDR_UNSUPP, // not 0xD5, tested
		.mask    = 0x0f,
	},
	.fan_mode = { // Creator Center sets 0x?0 instead of 0x?D
		.address = 0xf4,
		.modes = {
			{ FM_AUTO_NAME,     0x0d },
			{ FM_SILENT_NAME,   0x1d },
			{ FM_ADVANCED_NAME, 0x8d },
			MSI_EC_MODE_NULL
		},
	},
	.cpu = {
		.rt_temp_address       = 0x68,
		.rt_fan_speed_address  = 0x71,
		.rt_fan_speed_base_min = 0x00,
		.rt_fan_speed_base_max = 0x96,
		.bs_fan_speed_address  = MSI_EC_ADDR_UNSUPP,
		.bs_fan_speed_base_min = 0x00,
		.bs_fan_speed_base_max = 0x0f,
	},
	.gpu = {
		.rt_temp_address      = MSI_EC_ADDR_UNSUPP,
		.rt_fan_speed_address = MSI_EC_ADDR_UNSUPP,
	},
	.leds = {
		.micmute_led_address = 0x2B,
		.mute_led_address    = 0x2C,
		.bit                 = 2,
	},
	.kbd_bl = {
		.bl_mode_address  = MSI_EC_ADDR_UNSUPP,
		.bl_modes         = { 0x00, 0x08 },
		.max_mode         = 1,
		.bl_state_address = 0xF3,
		.state_base_value = 0x80,
		.max_state        = 3,
	},
};

static const char *ALLOWED_FW_25[] __initconst = {
	"14F1EMS1.209", // Summit E14 Flip Evo A13MT
	"14F1EMS1.211",
	NULL
};

static struct msi_ec_conf CONF25 __initdata = {
	.allowed_fw = ALLOWED_FW_25, // WMI2 based
	.charge_control = {
		.address      = 0xd7,
		.offset_start = 0x8a,
		.offset_end   = 0x80,
		.range_min    = 0x8a,
		.range_max    = 0xe4,
	},
	.webcam = {
		.address       = 0x2e,
		.block_address = 0x2f,
		.bit           = 1,
	},
	.fn_win_swap = {
		.address = 0xe8,
		.bit     = 4,
		.invert  = false,
	},
	.cooler_boost = {
		.address = 0x98,
		.bit     = 7,
	},
	.shift_mode = {
		.address = 0xd2,
		.modes = {
			{ SM_ECO_NAME,     0xc2 },
			{ SM_COMFORT_NAME, 0xc1 },
			{ SM_TURBO_NAME,   0xc4 },
			MSI_EC_MODE_NULL
		},
	},
	.super_battery = {
		.address = 0xeb,
		.mask    = 0x0f,
	},
	.fan_mode = {
		.address = 0xd4,
		.modes = {
			{ FM_AUTO_NAME,     0x0d },
			{ FM_SILENT_NAME,   0x1d },
			{ FM_ADVANCED_NAME, 0x8d },
			MSI_EC_MODE_NULL
		},
	},
	.cpu = {
		.rt_temp_address       = 0x68,
		.rt_fan_speed_address  = 0x71,
		.rt_fan_speed_base_min = 0x19,
		.rt_fan_speed_base_max = 0x37,
		.bs_fan_speed_address  = MSI_EC_ADDR_UNSUPP,
		.bs_fan_speed_base_min = 0x00,
		.bs_fan_speed_base_max = 0x0f,
	},
	.gpu = {
		.rt_temp_address      = MSI_EC_ADDR_UNKNOWN,
		.rt_fan_speed_address = 0x89,
	},
	.leds = {
		.micmute_led_address = 0x2c,
		.mute_led_address    = 0x2d,
		.bit                 = 1,
	},
	.kbd_bl = {
		.bl_mode_address  = 0x2c,
		.bl_modes         = { 0x00, 0x08 }, // 00 - on, 08 - 10 sec auto off
		.max_mode         = 1,
		.bl_state_address = 0xd3,
		.state_base_value = 0x80,
		.max_state        = 3,
	},
};

static const char *ALLOWED_FW_26[] __initconst = {
	"14DLEMS1.105", // Modern 14 B5M
	NULL
};

static struct msi_ec_conf CONF26 __initdata = {
	.allowed_fw = ALLOWED_FW_26, // WMI1 based
	.charge_control = {
		.address      = 0xef,
		.offset_start = 0x8a,
		.offset_end   = 0x80,
		.range_min    = 0xbc,
		.range_max    = 0xe4,
	},
	.webcam = {
		.address       = 0x2e,
		.block_address = 0x2f,
		.bit           = 1,
	},
	.fn_win_swap = {
		.address = 0xbf,
		.bit     = 4,
		.invert  = false,
	},
	.cooler_boost = {
		.address = 0x98,
		.bit     = 7,
	},
	.shift_mode = {
		.address = 0xf2,
		.modes = {
			{ SM_ECO_NAME,     0xc2 }, // Super Battery
			{ SM_COMFORT_NAME, 0xc1 }, // Silent / Balanced / AI
			{ SM_SPORT_NAME,   0xc0 }, // Performance
			MSI_EC_MODE_NULL
		},
	},
	.super_battery = {
		.address = MSI_EC_ADDR_UNSUPP, // 0x33 switches between 0x0D and 0x05 
		.mask    = 0x0f,
	},
	.fan_mode = {
		.address = 0xd4,
		.modes = {
			{ FM_AUTO_NAME,     0x0d },
			{ FM_SILENT_NAME,   0x1d },
			{ FM_ADVANCED_NAME, 0x8d },
			MSI_EC_MODE_NULL
		},
	},
	.cpu = {
		.rt_temp_address       = 0x68,
		.rt_fan_speed_address  = 0xcd,
		.rt_fan_speed_base_min = 0x19,
		.rt_fan_speed_base_max = 0x37,
		.bs_fan_speed_address  = MSI_EC_ADDR_UNSUPP,
		.bs_fan_speed_base_min = 0x00,
		.bs_fan_speed_base_max = 0x0f,
	},
	.gpu = {
		.rt_temp_address      = MSI_EC_ADDR_UNSUPP,
		.rt_fan_speed_address = MSI_EC_ADDR_UNSUPP,
	},
	.leds = {
		.micmute_led_address = 0x2b,
		.mute_led_address    = 0x2c,
		.bit                 = 2,
	},
	.kbd_bl = {
		.bl_mode_address  = MSI_EC_ADDR_UNSUPP, // not presented in MSI app
		.bl_modes         = { 0x00, 0x08 },
		.max_mode         = 1,
		.bl_state_address = 0xf3,
		.state_base_value = 0x80,
		.max_state        = 3,
	},
};

static const char *ALLOWED_FW_27[] __initconst = {
	"17S2IMS1.113", // Raider GE78 HX Smart Touchpad 13V
	NULL
};

static struct msi_ec_conf CONF27 __initdata = {
	.allowed_fw = ALLOWED_FW_27, // WMI2 based
	.charge_control = {
		.address      = 0xd7,
		.offset_start = 0x8a,
		.offset_end   = 0x80,
		.range_min    = 0x8a,
		.range_max    = 0xe4,
	},
	.webcam = {
		.address       = 0x2e,
		.block_address = 0x2f,
		.bit           = 1,
	},
	.fn_win_swap = {
		.address = 0xe8,
		.bit     = 4,
		.invert  = true,
	},
	.cooler_boost = {
		.address = 0x98,
		.bit     = 7,
	},
	.shift_mode = {
		.address = 0xd2,
		.modes = {
			{ SM_ECO_NAME,     0xc2 },
			{ SM_COMFORT_NAME, 0xc1 },
			{ SM_SPORT_NAME,   0xc0 },
			{ SM_TURBO_NAME,   0xc4 },
			MSI_EC_MODE_NULL
		},
	},
	.super_battery = {
		.address = 0xeb,
		.mask    = 0x0f,
	},
	.fan_mode = {
		.address = 0xd4,
		.modes = {
			{ FM_AUTO_NAME,     0x0d },
			{ FM_SILENT_NAME,   0x1d },
			{ FM_ADVANCED_NAME, 0x8d },
			MSI_EC_MODE_NULL
		},
	},
	.cpu = {
		.rt_temp_address       = 0x68,
		.rt_fan_speed_address  = 0x71,
		.rt_fan_speed_base_min = 0x00,
		.rt_fan_speed_base_max = 0x96,
		.bs_fan_speed_address  = MSI_EC_ADDR_UNKNOWN,
		.bs_fan_speed_base_min = 0x00,
		.bs_fan_speed_base_max = 0x0f,
	},
	.gpu = {
		.rt_temp_address      = 0x80,
		.rt_fan_speed_address = 0x89,
	},
	.leds = {
		.micmute_led_address = 0x2c,
		.mute_led_address    = 0x2d,
		.bit                 = 1,
	},
	.kbd_bl = {
		.bl_mode_address  = MSI_EC_ADDR_UNSUPP,
		.bl_modes         = { 0x00, 0x08 },
		.max_mode         = 1,
		.bl_state_address = MSI_EC_ADDR_UNSUPP,
		.state_base_value = 0x80,
		.max_state        = 3,
	},
};

static const char *ALLOWED_FW_28[] __initconst = {
	"1822EMS1.105", // Titan 18 HX A14V
	"1822EMS1.109", // WMI 2.8
	"1822EMS1.111",
	"1822EMS1.112",
// .116 reports as .114
// DMIDECODE Version: E1822IMS.116 but /sys/devices/platform/msi-ec/debug/fw_version reads 1822EMS1.114
	"1822EMS1.114", 
	NULL
};

static struct msi_ec_conf CONF28 __initdata = {
	.allowed_fw = ALLOWED_FW_28,
	.charge_control = {
		.address      = 0xd7,
		.offset_start = 0x8a,
		.offset_end   = 0x80,
		.range_min    = 0x8a,
		.range_max    = 0xe4,
	},
	// .usb_share  {
	// 	.address      = 0xbf, // states: 0x08 || 0x28
	// 	.bit          = 5,
	// }, // Like Katana 17 B11UCX
	.webcam = {
		.address       = MSI_EC_ADDR_UNSUPP,
		.block_address = MSI_EC_ADDR_UNSUPP,
		.bit           = 1,
	},
	.fn_win_swap = {
		.address = 0xe8,
		.bit     = 4, // 0x01-0x11
		.invert  = false,
	},
	.cooler_boost = {
		.address = 0x98,
		.bit     = 7,
	},
	.shift_mode = {
		.address = 0xd2,
		.modes = {
			{ SM_ECO_NAME,     0xc2 }, // super battery
			{ SM_COMFORT_NAME, 0xc1 }, // balanced
			{ SM_TURBO_NAME,   0xc4 }, // extreme
			MSI_EC_MODE_NULL
		},
	},
	.super_battery = {
		.address = 0xeb, // 0x0F ( on ) or 0x00 ( off ) on 0xEB
		.mask    = 0x0f, // 00, 0f
	},
	.fan_mode = {
		.address = 0xd4,
		.modes = {
			{ FM_AUTO_NAME,     0x0d },
			{ FM_SILENT_NAME,   0x1d },
			{ FM_ADVANCED_NAME, 0x8d },
			MSI_EC_MODE_NULL
		},
	},
	.cpu = {
		.rt_temp_address       = 0x68,
		.rt_fan_speed_address  = 0x71,
		.rt_fan_speed_base_min = 0x00,
		.rt_fan_speed_base_max = 0x96,
		.bs_fan_speed_address  = MSI_EC_ADDR_UNSUPP,
		.bs_fan_speed_base_min = 0x00,
		.bs_fan_speed_base_max = 0x0f,
		// n/rpm register is C9
	},
	.gpu = {
		.rt_temp_address      = 0x80,
		.rt_fan_speed_address = 0x89,
	},
	.leds = {
		.micmute_led_address = 0x2c,
		.mute_led_address    = 0x2d,
		.bit                 = 1,
	},
	.kbd_bl = {
		.bl_mode_address  = MSI_EC_ADDR_UNSUPP, // KB auto turn off
		.bl_modes         = { 0x00, 0x08 }, // always on; off after 10 sec
		.max_mode         = 1,
		.bl_state_address = 0xd3,
		.state_base_value = 0x81,
		.max_state        = 3,
	},
};

static const char *ALLOWED_FW_29[] __initconst = {
<<<<<<< HEAD
	"16V5EMS1.107", // MSI GS66 12UGS
=======
	"158PIMS1.207", // Bravo 15 B7E
>>>>>>> 22e44003
	NULL
};

static struct msi_ec_conf CONF29 __initdata = {
	.allowed_fw = ALLOWED_FW_29,
	.charge_control = {
		.address      = 0xd7,
		.offset_start = 0x8a,
		.offset_end   = 0x80,
		.range_min    = 0x8a,
		.range_max    = 0xe4,
	},
<<<<<<< HEAD
	// .usb_share  {
	// 	.address      = 0xbf,
	// 	.bit          = 5,
	// },
	.webcam = {
		.address       = 0x2e,
		.block_address = 0x2f,
		.bit           = 1,
	},
	.fn_win_swap = {
		.address = 0xe8,
		.bit     = 4,
		.invert  = true,
	},
	.cooler_boost = {
		.address = 0x98,
		.bit     = 7,
	},
	.shift_mode = {
		.address = 0xd2,
		.modes = {
			{ SM_ECO_NAME,     0xc2 }, // super battery
			{ SM_COMFORT_NAME, 0xc1 }, // balanced
			{ SM_TURBO_NAME,   0xc4 }, // extreme
			MSI_EC_MODE_NULL
		},
	},
	.super_battery = {
		.address = 0xeb,
		.mask    = 0x0f,
	},
	.fan_mode = {
		.address = 0xd4,
		.modes = {
			{ FM_AUTO_NAME,     0x0d },
			{ FM_SILENT_NAME,   0x1d },
			{ FM_ADVANCED_NAME, 0x8d },
			MSI_EC_MODE_NULL
		},
	},
	.cpu = {
		.rt_temp_address       = 0x68,
		.rt_fan_speed_address  = MSI_EC_ADDR_UNKNOWN, // 0xc9
		.rt_fan_speed_base_min = 0x00, // ?
		.rt_fan_speed_base_max = 0x3d, // ?
		.bs_fan_speed_address  = MSI_EC_ADDR_UNKNOWN, // 0xcd
		.bs_fan_speed_base_min = 0x00, // ?
		.bs_fan_speed_base_max = 0x0f, // ?
	},
	.gpu = {
		.rt_temp_address      = 0x80,
		.rt_fan_speed_address = 0xcb,
	},
	.leds = {
		.micmute_led_address = MSI_EC_ADDR_UNSUPP,
		.mute_led_address    = MSI_EC_ADDR_UNSUPP,
		.bit                 = 1,
	},
	.kbd_bl = {
		.bl_mode_address  = MSI_EC_ADDR_UNSUPP,
		.bl_modes         = { },
		.max_mode         = 1,
		.bl_state_address = MSI_EC_ADDR_UNSUPP,
		.state_base_value = 0x80,
		.max_state        = 3,
	},
};

static const char *ALLOWED_FW_30[] __initconst = {
	"17Q2IMS1.10D", // Titan GT77HX 13VH
	NULL
};

static struct msi_ec_conf CONF30 __initdata = {
	.allowed_fw = ALLOWED_FW_30, // WMI2 based
	.charge_control = {
		.address      = 0xd7,
		.offset_start = 0x8a,
		.offset_end   = 0x80,
		.range_min    = 0x8a,
		.range_max    = 0xe4,
	},
	.webcam = {
		.address       = 0x2e,
=======
	.webcam = {
		.address       = MSI_EC_ADDR_UNSUPP,
>>>>>>> 22e44003
		.block_address = MSI_EC_ADDR_UNSUPP,
		.bit           = 1,
	},
	.fn_win_swap = {
		.address = 0xe8,
		.bit     = 4,
		.invert  = false,
	},
	.cooler_boost = {
		.address = 0x98,
		.bit     = 7,
	},
	.shift_mode = {
		.address = 0xd2,
		.modes = {
<<<<<<< HEAD
			{ SM_ECO_NAME,     0xc2 }, // eco works as expected (much slower, uses less power and lower fan speeds)
			{ SM_COMFORT_NAME, 0xc1 }, // comfort, sport, and turbo all seem to be the same
			{ SM_SPORT_NAME,   0xc0 },
=======
			{ SM_ECO_NAME,     0xc2 },
			{ SM_COMFORT_NAME, 0xc1 },
>>>>>>> 22e44003
			{ SM_TURBO_NAME,   0xc4 },
			MSI_EC_MODE_NULL
		},
	},
	.super_battery = {
<<<<<<< HEAD
		.address = MSI_EC_ADDR_UNSUPP,
=======
		.address = MSI_EC_ADDR_UNKNOWN,
>>>>>>> 22e44003
		.mask    = 0x0f,
	},
	.fan_mode = {
		.address = 0xd4,
		.modes = {
			{ FM_AUTO_NAME,     0x0d },
			{ FM_SILENT_NAME,   0x1d },
			{ FM_ADVANCED_NAME, 0x8d },
			MSI_EC_MODE_NULL
		},
	},
	.cpu = {
<<<<<<< HEAD
		.rt_temp_address       = MSI_EC_ADDR_UNKNOWN,
		.rt_fan_speed_address  = MSI_EC_ADDR_UNKNOWN,
		.rt_fan_speed_base_min = 0x00,
		.rt_fan_speed_base_max = 0x96,
		.bs_fan_speed_address  = MSI_EC_ADDR_UNKNOWN,
		.bs_fan_speed_base_min = 0x00,
		.bs_fan_speed_base_max = 0x0f,
	},
	.gpu = {
		.rt_temp_address      = MSI_EC_ADDR_UNKNOWN,
		.rt_fan_speed_address = MSI_EC_ADDR_UNKNOWN,
	},
	.leds = {
		.micmute_led_address = MSI_EC_ADDR_UNKNOWN,
		.mute_led_address    = MSI_EC_ADDR_UNKNOWN,
		.bit = 1,
	},
	.kbd_bl = {
		.bl_mode_address  = MSI_EC_ADDR_UNKNOWN,
		.bl_modes         = {},
		.max_mode         = 1,
		.bl_state_address = 0xd3,
		.state_base_value = 0x80,
		.max_state        = 3,
	},
};

static const char *ALLOWED_FW_31[] __initconst = {
	"16Q4EMS1.110", // GS65 Stealth
	NULL
};

static struct msi_ec_conf CONF31 __initdata = {
	.allowed_fw = ALLOWED_FW_31,
	.charge_control = {
		.address      = 0xef,
		.offset_start = 0x8a,
		.offset_end   = 0x80,
		.range_min    = 0x8a,
		.range_max    = 0xe4,
	},
	.webcam = {
		.address       = 0x2e,
		.block_address = MSI_EC_ADDR_UNSUPP,
		.bit           = 1,
	},
	.fn_win_swap = {
		.address = 0xbf,
		.bit     = 4, // 0x00-0x10
		.invert  = false,
	},
	.cooler_boost = {
		.address = 0x98,
		.bit     = 7,
	},
	.shift_mode = {
		.address = 0xf2,
		.modes = {
			{ SM_ECO_NAME,     0xc2 }, // super battery
			{ SM_COMFORT_NAME, 0xc1 }, // balanced
			{ SM_TURBO_NAME,   0xc4 }, // extreme
			{ SM_SPORT_NAME,   0xc0 }, // sport
			MSI_EC_MODE_NULL
		},
	},
	.super_battery = {
		.address = MSI_EC_ADDR_UNSUPP, // Function not shown in dragon center
	},
	.fan_mode = {
		.address = 0xf4,
		.modes = {
			{ FM_BASIC_NAME,    0x4c },
			{ FM_AUTO_NAME,     0x0c },
			{ FM_ADVANCED_NAME, 0x8c },
			MSI_EC_MODE_NULL
		},
	},
	.cpu = {
		.rt_temp_address       = 0x68,
		.rt_fan_speed_address  = 0x71,
=======
		.rt_temp_address       = 0x68,
		.rt_fan_speed_address  = MSI_EC_ADDR_UNKNOWN,
>>>>>>> 22e44003
		.rt_fan_speed_base_min = 0x00,
		.rt_fan_speed_base_max = 0x96,
		.bs_fan_speed_address  = MSI_EC_ADDR_UNSUPP,
		.bs_fan_speed_base_min = 0x00,
		.bs_fan_speed_base_max = 0x0f,
<<<<<<< HEAD
		// n/rpm register is C9
	},
	.gpu = {
		.rt_temp_address      = 0x80,
		.rt_fan_speed_address = MSI_EC_ADDR_UNKNOWN,
	},
	.leds = {
		.micmute_led_address = MSI_EC_ADDR_UNSUPP,
		.mute_led_address    = MSI_EC_ADDR_UNSUPP,
		.bit                 = 1,
	},
	.kbd_bl = {
		.bl_mode_address  = MSI_EC_ADDR_UNSUPP, // KB auto turn off
		.bl_modes         = { 0x00, 0x08 }, // always on; off after 10 sec
		.max_mode         = 1,
		.bl_state_address = MSI_EC_ADDR_UNSUPP,
		.state_base_value = 0x81,
=======
	},
	.gpu = {
		.rt_temp_address      = MSI_EC_ADDR_UNSUPP,
		.rt_fan_speed_address = MSI_EC_ADDR_UNKNOWN,
	},
	.leds = {
		.micmute_led_address = 0x2c,
		.mute_led_address    = 0x2d,
		.bit                 = 1,
	},
	.kbd_bl = {
		.bl_mode_address  = MSI_EC_ADDR_UNSUPP,
		.bl_modes         = { },
		.max_mode         = 1,
		.bl_state_address = 0xd3,
		.state_base_value = 0x80,
>>>>>>> 22e44003
		.max_state        = 3,
	},
};

static struct msi_ec_conf *CONFIGURATIONS[] __initdata = {
	&CONF0,
	&CONF1,
	&CONF2,
	&CONF3,
	&CONF4,
	&CONF5,
	&CONF6,
	&CONF7,
	&CONF8,
	&CONF9,
	&CONF10,
	&CONF11,
	&CONF12,
	&CONF13,
	&CONF14,
	&CONF15,
	&CONF16,
	&CONF17,
	&CONF18,
	&CONF19,
	&CONF20,
	&CONF21,
	&CONF22,
	&CONF23,
	&CONF24,
	&CONF25,
	&CONF26,
	&CONF27,
	&CONF28,
	&CONF29,
<<<<<<< HEAD
	&CONF30,
	&CONF31,
=======
>>>>>>> 22e44003
	NULL
};

static bool conf_loaded = false;
static struct msi_ec_conf conf; // current configuration

struct attribute_support {
	struct attribute *attribute;
	bool supported;
};

static char *firmware = NULL;
module_param(firmware, charp, 0);
MODULE_PARM_DESC(firmware, "Load a configuration for a specified firmware version");

static bool debug = false;
module_param(debug, bool, 0);
MODULE_PARM_DESC(debug, "Load the driver in the debug mode, exporting the debug attributes");

// ============================================================ //
// Helper functions
// ============================================================ //

#define streq(x, y) (strcmp(x, y) == 0 || strcmp(x, y "\n") == 0)

#define set_bit(v, b)   (v |= (1 << b))
#define unset_bit(v, b) (v &= ~(1 << b))
#define check_bit(v, b) ((bool)((v >> b) & 1))

// compares two strings, trimming newline at the end the second
static int strcmp_trim_newline2(const char *s, const char *s_nl)
{
	size_t s_nl_length = strlen(s_nl);

	if (s_nl_length - 1 > MSI_EC_SHIFT_MODE_NAME_LIMIT)
		return -1;

	if (s_nl[s_nl_length - 1] == '\n') {
		char s2[MSI_EC_SHIFT_MODE_NAME_LIMIT + 1];
		memcpy(s2, s_nl, s_nl_length - 1);
		s2[s_nl_length - 1] = '\0';
		return strcmp(s, s2);
	}

	return strcmp(s, s_nl);
}

static int ec_read_seq(u8 addr, u8 *buf, u8 len)
{
	int result;
	for (u8 i = 0; i < len; i++) {
		result = ec_read(addr + i, buf + i);
		if (result < 0)
			return result;
	}
	return 0;
}

static int ec_set_by_mask(u8 addr, u8 mask)
{
	int result;
	u8 stored;

	result = ec_read(addr, &stored);
	if (result < 0)
		return result;

	stored |= mask;

	return ec_write(addr, stored);
}

static int ec_unset_by_mask(u8 addr, u8 mask)
{
	int result;
	u8 stored;

	result = ec_read(addr, &stored);
	if (result < 0)
		return result;

	stored &= ~mask;

	return ec_write(addr, stored);
}

static int ec_check_by_mask(u8 addr, u8 mask, bool *output)
{
	int result;
	u8 stored;

	result = ec_read(addr, &stored);
	if (result < 0)
		return result;

	*output = ((stored & mask) == mask);

	return 0;
}

static int ec_set_bit(u8 addr, u8 bit, bool value)
{
	int result;
	u8 stored;

	result = ec_read(addr, &stored);
	if (result < 0)
		return result;

	if (value)
		set_bit(stored, bit);
	else
		unset_bit(stored, bit);

	return ec_write(addr, stored);
}

static int ec_check_bit(u8 addr, u8 bit, bool *output)
{
	int result;
	u8 stored;

	result = ec_read(addr, &stored);
	if (result < 0)
		return result;

	*output = check_bit(stored, bit);

	return 0;
}

static int ec_get_firmware_version(u8 buf[MSI_EC_FW_VERSION_LENGTH + 1])
{
	int result;

	memset(buf, 0, MSI_EC_FW_VERSION_LENGTH + 1);
	result = ec_read_seq(MSI_EC_FW_VERSION_ADDRESS, buf,
			     MSI_EC_FW_VERSION_LENGTH);
	if (result < 0)
		return result;

	return MSI_EC_FW_VERSION_LENGTH + 1;
}

// ============================================================ //
// Sysfs power_supply subsystem
// ============================================================ //

static ssize_t charge_control_threshold_show(u8 offset, struct device *device,
					     struct device_attribute *attr,
					     char *buf)
{
	u8 rdata;
	int result;

	result = ec_read(conf.charge_control.address, &rdata);
	if (result < 0)
		return result;

	// thresholds are unknown
	if (rdata == 0x80) {
		return sysfs_emit(buf, "0\n");
	}

	return sysfs_emit(buf, "%i\n", rdata - offset);
}

static ssize_t charge_control_threshold_store(u8 offset, struct device *dev,
					      struct device_attribute *attr,
					      const char *buf, size_t count)
{
	u8 wdata;
	int result;

	result = kstrtou8(buf, 10, &wdata);
	if (result < 0)
		return result;

	wdata += offset;
	if (wdata < conf.charge_control.range_min ||
	    wdata > conf.charge_control.range_max)
		return -EINVAL;

	result = ec_write(conf.charge_control.address, wdata);
	if (result < 0)
		return result;

	return count;
}

static ssize_t
charge_control_start_threshold_show(struct device *device,
				    struct device_attribute *attr, char *buf)
{
	return charge_control_threshold_show(conf.charge_control.offset_start,
					     device, attr, buf);
}

static ssize_t
charge_control_start_threshold_store(struct device *dev,
				     struct device_attribute *attr,
				     const char *buf, size_t count)
{
	return charge_control_threshold_store(
		conf.charge_control.offset_start, dev, attr, buf, count);
}

static ssize_t charge_control_end_threshold_show(struct device *device,
						 struct device_attribute *attr,
						 char *buf)
{
	return charge_control_threshold_show(conf.charge_control.offset_end,
					     device, attr, buf);
}

static ssize_t charge_control_end_threshold_store(struct device *dev,
						  struct device_attribute *attr,
						  const char *buf, size_t count)
{
	return charge_control_threshold_store(conf.charge_control.offset_end,
					      dev, attr, buf, count);
}

static DEVICE_ATTR_RW(charge_control_start_threshold);
static DEVICE_ATTR_RW(charge_control_end_threshold);

static struct attribute *msi_battery_attrs[] = {
	&dev_attr_charge_control_start_threshold.attr,
	&dev_attr_charge_control_end_threshold.attr,
	NULL
};

ATTRIBUTE_GROUPS(msi_battery);

#if (LINUX_VERSION_CODE >= KERNEL_VERSION(6,2,0))
static int msi_battery_add(struct power_supply *battery,
			   struct acpi_battery_hook *hook)
#else
static int msi_battery_add(struct power_supply *battery)
#endif
{
	return device_add_groups(&battery->dev, msi_battery_groups);
}

#if (LINUX_VERSION_CODE >= KERNEL_VERSION(6,2,0))
static int msi_battery_remove(struct power_supply *battery,
			      struct acpi_battery_hook *hook)
#else
static int msi_battery_remove(struct power_supply *battery)
#endif
{
	device_remove_groups(&battery->dev, msi_battery_groups);
	return 0;
}

static struct acpi_battery_hook battery_hook = {
	.add_battery = msi_battery_add,
	.remove_battery = msi_battery_remove,
	.name = MSI_EC_DRIVER_NAME,
};

// ============================================================ //
// Sysfs platform device attributes (root)
// ============================================================ //

static ssize_t webcam_common_show(u8 address,
			          char *buf,
				  const char *str_on_0,
				  const char *str_on_1)
{
	int result;
	bool bit_value;

	result = ec_check_bit(address, conf.webcam.bit, &bit_value);
	if (result < 0)
		return result;

	if (bit_value) {
		return sysfs_emit(buf, "%s\n", str_on_1);
	} else {
		return sysfs_emit(buf, "%s\n", str_on_0);
	}
}

static ssize_t webcam_common_store(u8 address,
				   const char *buf,
				   size_t count,
				   const char *str_for_0,
				   const char *str_for_1)
{
	int result = -EINVAL;

	if (strcmp_trim_newline2(str_for_1, buf) == 0)
		result = ec_set_bit(address, conf.webcam.bit, true);

	if (strcmp_trim_newline2(str_for_0, buf) == 0)
		result = ec_set_bit(address, conf.webcam.bit, false);

	if (result < 0)
		return result;

	return count;
}

static ssize_t webcam_show(struct device *device,
			   struct device_attribute *attr,
			   char *buf)
{
	return webcam_common_show(conf.webcam.address,
				  buf,
				  "off", "on");
}

static ssize_t webcam_store(struct device *dev,
			    struct device_attribute *attr,
			    const char *buf, size_t count)
{
	return webcam_common_store(conf.webcam.address,
				   buf, count,
				   "off", "on");
}

static ssize_t webcam_block_show(struct device *device,
				 struct device_attribute *attr,
				 char *buf)
{
	return webcam_common_show(conf.webcam.block_address,
				  buf,
				  "on", "off");
}

static ssize_t webcam_block_store(struct device *dev,
				  struct device_attribute *attr,
			          const char *buf, size_t count)
{
	return webcam_common_store(conf.webcam.block_address,
				   buf, count,
				   "on", "off");
}

static ssize_t fn_key_show(struct device *device, struct device_attribute *attr,
			   char *buf)
{
	int result;
	bool bit_value;

	result = ec_check_bit(conf.fn_win_swap.address, conf.fn_win_swap.bit, &bit_value);

	if (bit_value ^ conf.fn_win_swap.invert) {
		return sysfs_emit(buf, "%s\n", "right");
	} else {
		return sysfs_emit(buf, "%s\n", "left");
	}
}

static ssize_t fn_key_store(struct device *dev, struct device_attribute *attr,
			    const char *buf, size_t count)
{
	int result;

	if (streq(buf, "right")) {
		result = ec_set_bit(conf.fn_win_swap.address,
				    conf.fn_win_swap.bit,
				    true ^ conf.fn_win_swap.invert);
	} else if (streq(buf, "left")) {
		result = ec_set_bit(conf.fn_win_swap.address,
				    conf.fn_win_swap.bit,
				    false ^ conf.fn_win_swap.invert);
	}

	if (result < 0)
		return result;

	return count;
}

static ssize_t win_key_show(struct device *device,
			    struct device_attribute *attr, char *buf)
{
	int result;
	bool bit_value;

	result = ec_check_bit(conf.fn_win_swap.address, conf.fn_win_swap.bit, &bit_value);

	if (bit_value ^ conf.fn_win_swap.invert) {
		return sysfs_emit(buf, "%s\n", "left");
	} else {
		return sysfs_emit(buf, "%s\n", "right");
	}
}

static ssize_t win_key_store(struct device *dev, struct device_attribute *attr,
			     const char *buf, size_t count)
{
	int result;

	if (streq(buf, "right")) {
		result = ec_set_bit(conf.fn_win_swap.address,
				    conf.fn_win_swap.bit,
				    false ^ conf.fn_win_swap.invert);
	} else if (streq(buf, "left")) {
		result = ec_set_bit(conf.fn_win_swap.address,
				    conf.fn_win_swap.bit,
				    true ^ conf.fn_win_swap.invert);
	}

	if (result < 0)
		return result;

	return count;
}

static ssize_t battery_mode_show(struct device *device,
				 struct device_attribute *attr, char *buf)
{
	u8 rdata;
	int result;

	result = ec_read(conf.charge_control.address, &rdata);
	if (result < 0)
		return result;

	if (rdata == conf.charge_control.range_max) {
		return sysfs_emit(buf, "%s\n", "max");
	} else if (rdata == conf.charge_control.offset_end + 80) { // up to 80%
		return sysfs_emit(buf, "%s\n", "medium");
	} else if (rdata == conf.charge_control.offset_end + 60) { // up to 60%
		return sysfs_emit(buf, "%s\n", "min");
	} else {
		return sysfs_emit(buf, "%s (%i)\n", "unknown", rdata);
	}
}

static ssize_t battery_mode_store(struct device *dev,
				  struct device_attribute *attr,
				  const char *buf, size_t count)
{
	int result = -EINVAL;

	if (streq(buf, "max"))
		result = ec_write(conf.charge_control.address,
				  conf.charge_control.range_max);

	else if (streq(buf, "medium")) // up to 80%
		result = ec_write(conf.charge_control.address,
				  conf.charge_control.offset_end + 80);

	else if (streq(buf, "min")) // up to 60%
		result = ec_write(conf.charge_control.address,
				  conf.charge_control.offset_end + 60);

	if (result < 0)
		return result;

	return count;
}

static ssize_t cooler_boost_show(struct device *device,
				 struct device_attribute *attr, char *buf)
{
	int result;
	bool bit_value;

	result = ec_check_bit(conf.cooler_boost.address, conf.cooler_boost.bit, &bit_value);

	if (bit_value) {
		return sysfs_emit(buf, "%s\n", "on");
	} else {
		return sysfs_emit(buf, "%s\n", "off");
	}
}

static ssize_t cooler_boost_store(struct device *dev,
				  struct device_attribute *attr,
				  const char *buf, size_t count)
{
	int result = -EINVAL;

	if (streq(buf, "on"))
		result = ec_set_bit(conf.cooler_boost.address,
				    conf.cooler_boost.bit,
				    true);

	else if (streq(buf, "off"))
		result = ec_set_bit(conf.cooler_boost.address,
				    conf.cooler_boost.bit,
				    false);

	if (result < 0)
		return result;

	return count;
}

static ssize_t available_shift_modes_show(struct device *device,
				          struct device_attribute *attr,
				          char *buf)
{
	int result = 0;
	int count = 0;

	for (int i = 0; conf.shift_mode.modes[i].name; i++) {
		// NULL entries have NULL name

		result = sysfs_emit_at(buf, count, "%s\n", conf.shift_mode.modes[i].name);
		if (result < 0)
			return result;
		count += result;
	}

	return count;
}

static ssize_t shift_mode_show(struct device *device,
			       struct device_attribute *attr,
			       char *buf)
{
	u8 rdata;
	int result;

	result = ec_read(conf.shift_mode.address, &rdata);
	if (result < 0)
		return result;

	if (rdata == 0x80)
		return sysfs_emit(buf, "%s\n", "unspecified");

	for (int i = 0; conf.shift_mode.modes[i].name; i++) {
		// NULL entries have NULL name

		if (rdata == conf.shift_mode.modes[i].value) {
			return sysfs_emit(buf, "%s\n", conf.shift_mode.modes[i].name);
		}
	}

	return sysfs_emit(buf, "%s (%i)\n", "unknown", rdata);
}

static ssize_t shift_mode_store(struct device *dev,
				struct device_attribute *attr, const char *buf,
				size_t count)
{
	int result;

	for (int i = 0; conf.shift_mode.modes[i].name; i++) {
		// NULL entries have NULL name

		if (strcmp_trim_newline2(conf.shift_mode.modes[i].name, buf) == 0) {
			result = ec_write(conf.shift_mode.address,
					  conf.shift_mode.modes[i].value);
			if (result < 0)
				return result;

			return count;
		}
	}

	return -EINVAL;
}

static ssize_t super_battery_show(struct device *device,
				  struct device_attribute *attr, char *buf)
{
	int result;
	bool enabled;

	result = ec_check_by_mask(conf.super_battery.address,
				  conf.super_battery.mask,
				  &enabled);

	if (enabled) {
		return sysfs_emit(buf, "%s\n", "on");
	} else {
		return sysfs_emit(buf, "%s\n", "off");
	}
}

static ssize_t super_battery_store(struct device *dev,
				   struct device_attribute *attr,
				   const char *buf, size_t count)
{
	int result = -EINVAL;

	if (streq(buf, "on"))
		result = ec_set_by_mask(conf.super_battery.address,
				        conf.super_battery.mask);

	else if (streq(buf, "off"))
		result = ec_unset_by_mask(conf.super_battery.address,
					  conf.super_battery.mask);

	if (result < 0)
		return result;

	return count;
}

static ssize_t available_fan_modes_show(struct device *device,
					struct device_attribute *attr,
					char *buf)
{
	int result = 0;
	int count = 0;

	for (int i = 0; conf.fan_mode.modes[i].name; i++) {
		// NULL entries have NULL name

		result = sysfs_emit_at(buf, count, "%s\n", conf.fan_mode.modes[i].name);
		if (result < 0)
			return result;
		count += result;
	}

	return count;
}

static ssize_t fan_mode_show(struct device *device,
			     struct device_attribute *attr, char *buf)
{
	u8 rdata;
	int result;

	result = ec_read(conf.fan_mode.address, &rdata);
	if (result < 0)
		return result;

	for (int i = 0; conf.fan_mode.modes[i].name; i++) {
		// NULL entries have NULL name

		if (rdata == conf.fan_mode.modes[i].value) {
			return sysfs_emit(buf, "%s\n", conf.fan_mode.modes[i].name);
		}
	}

	return sysfs_emit(buf, "%s (%i)\n", "unknown", rdata);
}

static ssize_t fan_mode_store(struct device *dev, struct device_attribute *attr,
			      const char *buf, size_t count)
{
	int result;

	for (int i = 0; conf.fan_mode.modes[i].name; i++) {
		// NULL entries have NULL name

		if (strcmp_trim_newline2(conf.fan_mode.modes[i].name, buf) == 0) {
			result = ec_write(conf.fan_mode.address,
					  conf.fan_mode.modes[i].value);
			if (result < 0)
				return result;

			return count;
		}
	}

	return -EINVAL;
}

static ssize_t fw_version_show(struct device *device,
			       struct device_attribute *attr, char *buf)
{
	u8 rdata[MSI_EC_FW_VERSION_LENGTH + 1];
	int result;

	result = ec_get_firmware_version(rdata);
	if (result < 0)
		return result;

	return sysfs_emit(buf, "%s\n", rdata);
}

static ssize_t fw_release_date_show(struct device *device,
				    struct device_attribute *attr, char *buf)
{
	u8 rdate[MSI_EC_FW_DATE_LENGTH + 1];
	u8 rtime[MSI_EC_FW_TIME_LENGTH + 1];
	int result;
	int year, month, day, hour, minute, second;

	memset(rdate, 0, MSI_EC_FW_DATE_LENGTH + 1);
	result = ec_read_seq(MSI_EC_FW_DATE_ADDRESS, rdate,
			     MSI_EC_FW_DATE_LENGTH);
	if (result < 0)
		return result;
	sscanf(rdate, "%02d%02d%04d", &month, &day, &year);

	memset(rtime, 0, MSI_EC_FW_TIME_LENGTH + 1);
	result = ec_read_seq(MSI_EC_FW_TIME_ADDRESS, rtime,
			     MSI_EC_FW_TIME_LENGTH);
	if (result < 0)
		return result;
	sscanf(rtime, "%02d:%02d:%02d", &hour, &minute, &second);

	return sysfs_emit(buf, "%04d/%02d/%02d %02d:%02d:%02d\n", year, month, day,
		          hour, minute, second);
}

static DEVICE_ATTR_RW(webcam);
static DEVICE_ATTR_RW(webcam_block);
static DEVICE_ATTR_RW(fn_key);
static DEVICE_ATTR_RW(win_key);
static DEVICE_ATTR_RW(battery_mode);
static DEVICE_ATTR_RW(cooler_boost);
static DEVICE_ATTR_RO(available_shift_modes);
static DEVICE_ATTR_RW(shift_mode);
static DEVICE_ATTR_RW(super_battery);
static DEVICE_ATTR_RO(available_fan_modes);
static DEVICE_ATTR_RW(fan_mode);
static DEVICE_ATTR_RO(fw_version);
static DEVICE_ATTR_RO(fw_release_date);

// ============================================================ //
// Sysfs platform device attributes (cpu)
// ============================================================ //

static ssize_t cpu_realtime_temperature_show(struct device *device,
					     struct device_attribute *attr,
					     char *buf)
{
	u8 rdata;
	int result;

	result = ec_read(conf.cpu.rt_temp_address, &rdata);
	if (result < 0)
		return result;

	return sysfs_emit(buf, "%i\n", rdata);
}

static ssize_t cpu_realtime_fan_speed_show(struct device *device,
					   struct device_attribute *attr,
					   char *buf)
{
	u8 rdata;
	int result;

	result = ec_read(conf.cpu.rt_fan_speed_address, &rdata);
	if (result < 0)
		return result;

	if ((rdata < conf.cpu.rt_fan_speed_base_min ||
	    rdata > conf.cpu.rt_fan_speed_base_max))
		return -EINVAL;

	return sysfs_emit(buf, "%i\n",
		          100 * (rdata - conf.cpu.rt_fan_speed_base_min) /
				  (conf.cpu.rt_fan_speed_base_max -
				   conf.cpu.rt_fan_speed_base_min));
}

static ssize_t cpu_basic_fan_speed_show(struct device *device,
					struct device_attribute *attr,
					char *buf)
{
	u8 rdata;
	int result;

	result = ec_read(conf.cpu.bs_fan_speed_address, &rdata);
	if (result < 0)
		return result;

	if (rdata < conf.cpu.bs_fan_speed_base_min ||
	    rdata > conf.cpu.bs_fan_speed_base_max)
		return -EINVAL;

	return sysfs_emit(buf, "%i\n",
		          100 * (rdata - conf.cpu.bs_fan_speed_base_min) /
				  (conf.cpu.bs_fan_speed_base_max -
				   conf.cpu.bs_fan_speed_base_min));
}

static ssize_t cpu_basic_fan_speed_store(struct device *dev,
					 struct device_attribute *attr,
					 const char *buf, size_t count)
{
	u8 wdata;
	int result;

	result = kstrtou8(buf, 10, &wdata);
	if (result < 0)
		return result;

	if (wdata > 100)
		return -EINVAL;

	result = ec_write(conf.cpu.bs_fan_speed_address,
			  (wdata * (conf.cpu.bs_fan_speed_base_max -
				    conf.cpu.bs_fan_speed_base_min) +
			   100 * conf.cpu.bs_fan_speed_base_min) /
				  100);
	if (result < 0)
		return result;

	return count;
}

static struct device_attribute dev_attr_cpu_realtime_temperature = {
	.attr = {
		.name = "realtime_temperature",
		.mode = 0444,
	},
	.show = cpu_realtime_temperature_show,
};

static struct device_attribute dev_attr_cpu_realtime_fan_speed = {
	.attr = {
		.name = "realtime_fan_speed",
		.mode = 0444,
	},
	.show = cpu_realtime_fan_speed_show,
};

static struct device_attribute dev_attr_cpu_basic_fan_speed = {
	.attr = {
		.name = "basic_fan_speed",
		.mode = 0644,
	},
	.show = cpu_basic_fan_speed_show,
	.store = cpu_basic_fan_speed_store,
};

// ============================================================ //
// Sysfs platform device attributes (gpu)
// ============================================================ //

static ssize_t gpu_realtime_temperature_show(struct device *device,
					     struct device_attribute *attr,
					     char *buf)
{
	u8 rdata;
	int result;

	result = ec_read(conf.gpu.rt_temp_address, &rdata);
	if (result < 0)
		return result;

	return sysfs_emit(buf, "%i\n", rdata);
}

static ssize_t gpu_realtime_fan_speed_show(struct device *device,
					   struct device_attribute *attr,
					   char *buf)
{
	u8 rdata;
	int result;

	result = ec_read(conf.gpu.rt_fan_speed_address, &rdata);
	if (result < 0)
		return result;

	return sysfs_emit(buf, "%i\n", rdata);
}

static struct device_attribute dev_attr_gpu_realtime_temperature = {
	.attr = {
		.name = "realtime_temperature",
		.mode = 0444,
	},
	.show = gpu_realtime_temperature_show,
};

static struct device_attribute dev_attr_gpu_realtime_fan_speed = {
	.attr = {
		.name = "realtime_fan_speed",
		.mode = 0444,
	},
	.show = gpu_realtime_fan_speed_show,
};

// ============================================================ //
// Sysfs platform device attributes (debug)
// ============================================================ //

// Prints an EC memory dump in form of a table
static ssize_t ec_dump_show(struct device *device,
			    struct device_attribute *attr,
			    char *buf)
{
	int count = 0;

	// print header
	count += sysfs_emit(
		buf,
		"     | _0 _1 _2 _3 _4 _5 _6 _7 _8 _9 _a _b _c _d _e _f\n"
		"-----+------------------------------------------------\n");

	// print dump
	for (u8 i = 0x0; i <= 0xf; i++) {
		u8 addr_base = i * 16;

		count += sysfs_emit_at(buf, count, "%#x_ |", i);
		for (u8 j = 0x0; j <= 0xf; j++) {
			u8 rdata;
			int result = ec_read(addr_base + j, &rdata);
			if (result < 0)
				return result;

			count += sysfs_emit_at(buf, count, " %02x", rdata);
		}

		count += sysfs_emit_at(buf, count, "\n");
	}

	return count;
}

// stores a value in the specified EC memory address. Format: "xx=xx", xx - hex u8
static ssize_t ec_set_store(struct device *dev, struct device_attribute *attr,
			    const char *buf, size_t count)
{
	if (count > 6) // "xx=xx\n" - 6 chars
		return -EINVAL;

	int result;

	char addr_s[3], val_s[3];
	result = sscanf(buf, "%2s=%2s", addr_s, val_s);
	if (result != 2)
		return -EINVAL;

	u8 addr, val;

	// convert addr
	result = kstrtou8(addr_s, 16, &addr);
	if (result < 0)
		return result;

	// convert val
	result = kstrtou8(val_s, 16, &val);
	if (result < 0)
		return result;

	// write val to EC[addr]
	result = ec_write(addr, val);
	if (result < 0)
		return result;

	return count;
}

// ec_get. stores the specified EC memory address. MAY BE UNSAFE!!!
static u8 ec_get_addr;

// ec_get. reads and stores the specified EC memory address. Format: "xx", xx - hex u8
static ssize_t ec_get_store(struct device *dev, struct device_attribute *attr,
			    const char *buf, size_t count)
{
	if (count > 3) // "xx\n" - 3 chars
		return -EINVAL;

	int result;
	char addr_s[3];

	result = sscanf(buf, "%2s", addr_s);
	if (result != 1)
		return -EINVAL;

	// convert addr
	result = kstrtou8(addr_s, 16, &ec_get_addr);
	if (result < 0)
		return result;

	return count;
};

// ec_get. prints value of previously stored EC memory address
static ssize_t ec_get_show(struct device *device,
			   struct device_attribute *attr,
			   char *buf)
{
	u8 rdata;
	int result;
	
	result = ec_read(ec_get_addr, &rdata);
	if (result < 0)
		return result;

	//	return sysfs_emit(buf, "%02x=%02x\n", ec_get_addr, rdata);
	return sysfs_emit(buf, "%02x\n", rdata);
};

static DEVICE_ATTR_RO(ec_dump);
static DEVICE_ATTR_WO(ec_set);
static DEVICE_ATTR_RW(ec_get);

static struct attribute *msi_debug_attrs[] = {
	&dev_attr_fw_version.attr,
	&dev_attr_ec_dump.attr,
	&dev_attr_ec_set.attr,
	&dev_attr_ec_get.attr,
	NULL
};

static const struct attribute_group msi_debug_group = {
	.name = "debug",
	.attrs = msi_debug_attrs,
};

// ============================================================ //
// Sysfs platform driver
// ============================================================ //

static struct attribute_group msi_root_group;
static struct attribute_group msi_cpu_group = {
	.name = "cpu",
};
static struct attribute_group msi_gpu_group = {
	.name = "gpu",
};

static const struct attribute_group *msi_platform_groups[] = {
	&msi_root_group,
	&msi_cpu_group,
	&msi_gpu_group,
	NULL
};

/*
 * Creates an array of supported attributes
 * Return value has to be freed manually
*/
static struct attribute **filter_attributes(struct attribute_support *attributes,
					    size_t size)
{
	struct attribute **filtered =
		kcalloc(size + 1, sizeof(struct attribute *), GFP_KERNEL);
	if (!filtered)
		return NULL;

	// copy supported attributes only
	for (int i = 0, j = 0; i < size; i++) {
		if (attributes[i].supported)
			filtered[j++] = attributes[i].attribute;
	}

	return filtered;
}

static int msi_platform_probe(struct platform_device *pdev)
{
	if (debug) {
		int result = sysfs_create_group(&pdev->dev.kobj,
						&msi_debug_group);
		if (result < 0)
			return result;

		if (!conf_loaded) // debug mode on an unsupported device
			return 0;
	}

	/* root group */

	// ALL root attributes and their support info
	struct attribute_support root_attrs_support[] = {
		{
			&dev_attr_webcam.attr,
			conf.webcam.address != MSI_EC_ADDR_UNSUPP,
		},
		{
			&dev_attr_webcam_block.attr,
			conf.webcam.block_address != MSI_EC_ADDR_UNSUPP,
		},
		{
			&dev_attr_fn_key.attr,
			conf.fn_win_swap.address != MSI_EC_ADDR_UNSUPP,
		},
		{
			&dev_attr_win_key.attr,
			conf.fn_win_swap.address != MSI_EC_ADDR_UNSUPP,
		},
		{
			&dev_attr_battery_mode.attr,
			conf.charge_control.address != MSI_EC_ADDR_UNSUPP,
		},
		{
			&dev_attr_cooler_boost.attr,
			conf.cooler_boost.address != MSI_EC_ADDR_UNSUPP,
		},
		{
			&dev_attr_available_shift_modes.attr,
			conf.shift_mode.address != MSI_EC_ADDR_UNSUPP,
		},
		{
			&dev_attr_shift_mode.attr,
			conf.shift_mode.address != MSI_EC_ADDR_UNSUPP,
		},
		{
			&dev_attr_super_battery.attr,
			conf.super_battery.address != MSI_EC_ADDR_UNSUPP,
		},
		{
			&dev_attr_available_fan_modes.attr,
			conf.fan_mode.address != MSI_EC_ADDR_UNSUPP,
		},
		{
			&dev_attr_fan_mode.attr,
			conf.fan_mode.address != MSI_EC_ADDR_UNSUPP,
		},
		{
			&dev_attr_fw_version.attr,
			true,
		},
		{
			&dev_attr_fw_release_date.attr,
			true,
		},
	};

	msi_root_group.attrs =
		filter_attributes(root_attrs_support,
				  sizeof(root_attrs_support) / sizeof(root_attrs_support[0]));
	if (!msi_root_group.attrs)
		return -ENOMEM;

	/* cpu group */

	struct attribute_support cpu_attrs_support[] = {
		{
			&dev_attr_cpu_realtime_temperature.attr,
			conf.cpu.rt_temp_address != MSI_EC_ADDR_UNSUPP,
		},
		{
			&dev_attr_cpu_realtime_fan_speed.attr,
			conf.cpu.rt_fan_speed_address != MSI_EC_ADDR_UNSUPP,
		},
		{
			&dev_attr_cpu_basic_fan_speed.attr,
			conf.cpu.bs_fan_speed_address != MSI_EC_ADDR_UNSUPP,
		},
	};

	msi_cpu_group.attrs =
		filter_attributes(cpu_attrs_support,
				  sizeof(cpu_attrs_support) / sizeof(cpu_attrs_support[0]));
	if (!msi_cpu_group.attrs)
		return -ENOMEM;

	/* gpu group */

	struct attribute_support gpu_attrs_support[] = {
		{
			&dev_attr_gpu_realtime_temperature.attr,
			conf.gpu.rt_temp_address != MSI_EC_ADDR_UNSUPP,
		},
		{
			&dev_attr_gpu_realtime_fan_speed.attr,
			conf.gpu.rt_fan_speed_address != MSI_EC_ADDR_UNSUPP,
		},
	};

	msi_gpu_group.attrs =
		filter_attributes(gpu_attrs_support,
				  sizeof(gpu_attrs_support) / sizeof(gpu_attrs_support[0]));
	if (!msi_gpu_group.attrs)
		return -ENOMEM;

	return sysfs_create_groups(&pdev->dev.kobj, msi_platform_groups);
}

#if (LINUX_VERSION_CODE >= KERNEL_VERSION(6, 11, 0))
static void msi_platform_remove(struct platform_device *pdev)
#else
static int msi_platform_remove(struct platform_device *pdev)
#endif
{
	if (debug)
		sysfs_remove_group(&pdev->dev.kobj, &msi_debug_group);

	if (conf_loaded) {
		sysfs_remove_groups(&pdev->dev.kobj, msi_platform_groups);
		kfree(msi_root_group.attrs);
		kfree(msi_cpu_group.attrs);
		kfree(msi_gpu_group.attrs);
	}

#if (LINUX_VERSION_CODE < KERNEL_VERSION(6, 11, 0))
	return 0;
#endif
}

static struct platform_device *msi_platform_device;

static struct platform_driver msi_platform_driver = {
	.driver = {
		.name = MSI_EC_DRIVER_NAME,
	},
	.probe = msi_platform_probe,
	.remove = msi_platform_remove,
};

// ============================================================ //
// Sysfs leds subsystem
// ============================================================ //

static int micmute_led_sysfs_set(struct led_classdev *led_cdev,
				 enum led_brightness brightness)
{
	int result;

	result = ec_set_bit(conf.leds.micmute_led_address, conf.leds.bit, brightness);

	if (result < 0)
		return result;

	return 0;
}

static int mute_led_sysfs_set(struct led_classdev *led_cdev,
			      enum led_brightness brightness)
{
	int result;

	result = ec_set_bit(conf.leds.mute_led_address, conf.leds.bit, brightness);

	if (result < 0)
		return result;

	return 0;
}

static enum led_brightness kbd_bl_sysfs_get(struct led_classdev *led_cdev)
{
	u8 rdata;
	int result = ec_read(conf.kbd_bl.bl_state_address, &rdata);
	if (result < 0)
		return 0;
	return rdata & MSI_EC_KBD_BL_STATE_MASK;
}

static int kbd_bl_sysfs_set(struct led_classdev *led_cdev,
			    enum led_brightness brightness)
{
	// By default, on an unregister event, 
	// kernel triggers the setter with 0 brightness.
	if (led_cdev->flags & LED_UNREGISTERING) 
		return 0;

	u8 wdata;
	if (brightness < 0 || brightness > 3)
		return -1;
	wdata = conf.kbd_bl.state_base_value | brightness;
	return ec_write(conf.kbd_bl.bl_state_address, wdata);
}

static struct led_classdev micmute_led_cdev = {
	.name = "platform::micmute",
	.max_brightness = 1,
	.brightness_set_blocking = &micmute_led_sysfs_set,
	.default_trigger = "audio-micmute",
};

static struct led_classdev mute_led_cdev = {
	.name = "platform::mute",
	.max_brightness = 1,
	.brightness_set_blocking = &mute_led_sysfs_set,
	.default_trigger = "audio-mute",
};

static struct led_classdev msiacpi_led_kbdlight = {
	.name = "msiacpi::kbd_backlight",
	.max_brightness = 3,
	.flags = LED_BRIGHT_HW_CHANGED,
	.brightness_set_blocking = &kbd_bl_sysfs_set,
	.brightness_get = &kbd_bl_sysfs_get,
};

// ============================================================ //
// Module load/unload
// ============================================================ //

// must be called before msi_platform_probe()
static int __init load_configuration(void)
{
	int result;

	char *ver;
	char ver_by_ec[MSI_EC_FW_VERSION_LENGTH + 1]; // to store version read from EC

	if (firmware) {
		// use fw version passed as a parameter
		ver = firmware;
	} else {
		// get fw version from EC
		result = ec_get_firmware_version(ver_by_ec);
		if (result < 0) {
			return result;
		}

		ver = ver_by_ec;
	}

	// load the suitable configuration, if exists
	for (int i = 0; CONFIGURATIONS[i]; i++) {
		if (match_string(CONFIGURATIONS[i]->allowed_fw, -1, ver) != -EINVAL) {
			memcpy(&conf,
			       CONFIGURATIONS[i],
			       sizeof(struct msi_ec_conf));
			conf.allowed_fw = NULL;
			conf_loaded = true;
			return 0;
		}
	}

	// debug mode works regardless of whether the firmware is supported
	if (debug)
		return 0;

	pr_err("Your firmware version is not supported!\n");
	return -EOPNOTSUPP;
}

static int __init msi_ec_init(void)
{
	int result;

	result = load_configuration();
	if (result < 0)
		return result;

	result = platform_driver_register(&msi_platform_driver);
	if (result < 0)
		return result;

	msi_platform_device = platform_device_alloc(MSI_EC_DRIVER_NAME, -1);
	if (msi_platform_device == NULL) {
		platform_driver_unregister(&msi_platform_driver);
		return -ENOMEM;
	}

	result = platform_device_add(msi_platform_device);
	if (result < 0) {
		platform_device_del(msi_platform_device);
		platform_driver_unregister(&msi_platform_driver);
		return result;
	}

	if (conf_loaded) {
		battery_hook_register(&battery_hook);

		// register LED classdevs
		if (conf.leds.micmute_led_address != MSI_EC_ADDR_UNSUPP)
			led_classdev_register(&msi_platform_device->dev,
					      &micmute_led_cdev);

		if (conf.leds.mute_led_address != MSI_EC_ADDR_UNSUPP)
			led_classdev_register(&msi_platform_device->dev,
					      &mute_led_cdev);

		if (conf.kbd_bl.bl_state_address != MSI_EC_ADDR_UNSUPP)
			led_classdev_register(&msi_platform_device->dev,
					      &msiacpi_led_kbdlight);
	}

	pr_info("module_init\n");
	return 0;
}

static void __exit msi_ec_exit(void)
{
	if (conf_loaded) {
		// unregister LED classdevs
		if (conf.leds.micmute_led_address != MSI_EC_ADDR_UNSUPP)
			led_classdev_unregister(&micmute_led_cdev);

		if (conf.leds.mute_led_address != MSI_EC_ADDR_UNSUPP)
			led_classdev_unregister(&mute_led_cdev);

		if (conf.kbd_bl.bl_state_address != MSI_EC_ADDR_UNSUPP)
			led_classdev_unregister(&msiacpi_led_kbdlight);

		battery_hook_unregister(&battery_hook);
	}

	platform_driver_unregister(&msi_platform_driver);
	platform_device_del(msi_platform_device);

	pr_info("module_exit\n");
}

MODULE_LICENSE("GPL");
MODULE_AUTHOR("Jose Angel Pastrana <japp0005@red.ujaen.es>");
MODULE_AUTHOR("Aakash Singh <mail@singhaakash.dev>");
MODULE_AUTHOR("Nikita Kravets <teackot@gmail.com>");
MODULE_DESCRIPTION("MSI Embedded Controller");
MODULE_VERSION("0.08");

module_init(msi_ec_init);
module_exit(msi_ec_exit);<|MERGE_RESOLUTION|>--- conflicted
+++ resolved
@@ -2387,11 +2387,7 @@
 };
 
 static const char *ALLOWED_FW_29[] __initconst = {
-<<<<<<< HEAD
 	"16V5EMS1.107", // MSI GS66 12UGS
-=======
-	"158PIMS1.207", // Bravo 15 B7E
->>>>>>> 22e44003
 	NULL
 };
 
@@ -2404,7 +2400,6 @@
 		.range_min    = 0x8a,
 		.range_max    = 0xe4,
 	},
-<<<<<<< HEAD
 	// .usb_share  {
 	// 	.address      = 0xbf,
 	// 	.bit          = 5,
@@ -2489,10 +2484,6 @@
 	},
 	.webcam = {
 		.address       = 0x2e,
-=======
-	.webcam = {
-		.address       = MSI_EC_ADDR_UNSUPP,
->>>>>>> 22e44003
 		.block_address = MSI_EC_ADDR_UNSUPP,
 		.bit           = 1,
 	},
@@ -2508,24 +2499,15 @@
 	.shift_mode = {
 		.address = 0xd2,
 		.modes = {
-<<<<<<< HEAD
 			{ SM_ECO_NAME,     0xc2 }, // eco works as expected (much slower, uses less power and lower fan speeds)
 			{ SM_COMFORT_NAME, 0xc1 }, // comfort, sport, and turbo all seem to be the same
 			{ SM_SPORT_NAME,   0xc0 },
-=======
-			{ SM_ECO_NAME,     0xc2 },
-			{ SM_COMFORT_NAME, 0xc1 },
->>>>>>> 22e44003
 			{ SM_TURBO_NAME,   0xc4 },
 			MSI_EC_MODE_NULL
 		},
 	},
 	.super_battery = {
-<<<<<<< HEAD
 		.address = MSI_EC_ADDR_UNSUPP,
-=======
-		.address = MSI_EC_ADDR_UNKNOWN,
->>>>>>> 22e44003
 		.mask    = 0x0f,
 	},
 	.fan_mode = {
@@ -2538,7 +2520,6 @@
 		},
 	},
 	.cpu = {
-<<<<<<< HEAD
 		.rt_temp_address       = MSI_EC_ADDR_UNKNOWN,
 		.rt_fan_speed_address  = MSI_EC_ADDR_UNKNOWN,
 		.rt_fan_speed_base_min = 0x00,
@@ -2619,16 +2600,11 @@
 	.cpu = {
 		.rt_temp_address       = 0x68,
 		.rt_fan_speed_address  = 0x71,
-=======
-		.rt_temp_address       = 0x68,
-		.rt_fan_speed_address  = MSI_EC_ADDR_UNKNOWN,
->>>>>>> 22e44003
 		.rt_fan_speed_base_min = 0x00,
 		.rt_fan_speed_base_max = 0x96,
 		.bs_fan_speed_address  = MSI_EC_ADDR_UNSUPP,
 		.bs_fan_speed_base_min = 0x00,
 		.bs_fan_speed_base_max = 0x0f,
-<<<<<<< HEAD
 		// n/rpm register is C9
 	},
 	.gpu = {
@@ -2646,7 +2622,68 @@
 		.max_mode         = 1,
 		.bl_state_address = MSI_EC_ADDR_UNSUPP,
 		.state_base_value = 0x81,
-=======
+		.max_state        = 3,
+	},
+};
+
+static const char *ALLOWED_FW_32[] __initconst = {
+	"158PIMS1.207", // Bravo 15 B7E
+	NULL
+};
+
+static struct msi_ec_conf CONF32 __initdata = {
+	.allowed_fw = ALLOWED_FW_32,
+	.charge_control = {
+		.address      = 0xd7,
+		.offset_start = 0x8a,
+		.offset_end   = 0x80,
+		.range_min    = 0x8a,
+		.range_max    = 0xe4,
+	},
+	.webcam = {
+		.address       = MSI_EC_ADDR_UNSUPP,
+		.block_address = MSI_EC_ADDR_UNSUPP,
+		.bit           = 1,
+	},
+	.fn_win_swap = {
+		.address = 0xe8,
+		.bit     = 4,
+		.invert  = false,
+	},
+	.cooler_boost = {
+		.address = 0x98,
+		.bit     = 7,
+	},
+	.shift_mode = {
+		.address = 0xd2,
+		.modes = {
+			{ SM_ECO_NAME,     0xc2 },
+			{ SM_COMFORT_NAME, 0xc1 },
+			{ SM_TURBO_NAME,   0xc4 },
+			MSI_EC_MODE_NULL
+		},
+	},
+	.super_battery = {
+		.address = MSI_EC_ADDR_UNKNOWN,
+		.mask    = 0x0f,
+	},
+	.fan_mode = {
+		.address = 0xd4,
+		.modes = {
+			{ FM_AUTO_NAME,     0x0d },
+			{ FM_SILENT_NAME,   0x1d },
+			{ FM_ADVANCED_NAME, 0x8d },
+			MSI_EC_MODE_NULL
+		},
+	},
+	.cpu = {
+		.rt_temp_address       = 0x68,
+		.rt_fan_speed_address  = MSI_EC_ADDR_UNKNOWN,
+		.rt_fan_speed_base_min = 0x00,
+		.rt_fan_speed_base_max = 0x96,
+		.bs_fan_speed_address  = MSI_EC_ADDR_UNSUPP,
+		.bs_fan_speed_base_min = 0x00,
+		.bs_fan_speed_base_max = 0x0f,
 	},
 	.gpu = {
 		.rt_temp_address      = MSI_EC_ADDR_UNSUPP,
@@ -2663,7 +2700,6 @@
 		.max_mode         = 1,
 		.bl_state_address = 0xd3,
 		.state_base_value = 0x80,
->>>>>>> 22e44003
 		.max_state        = 3,
 	},
 };
@@ -2699,11 +2735,9 @@
 	&CONF27,
 	&CONF28,
 	&CONF29,
-<<<<<<< HEAD
 	&CONF30,
 	&CONF31,
-=======
->>>>>>> 22e44003
+	&CONF32,
 	NULL
 };
 
